//! Mainnet related handlers.

<<<<<<< HEAD
use crate::{
    interpreter::{return_ok, return_revert, Gas, InstructionResult},
    primitives::{db::Database, Env, Spec, SpecId::LONDON, U256},
    EVMData,
};

/// Handle output of the transaction
pub fn handle_call_return<SPEC: Spec>(
    env: &Env,
    call_result: InstructionResult,
    returned_gas: Gas,
) -> Gas {
    let tx_gas_limit = env.tx.gas_limit;
    // Spend the gas limit. Gas is reimbursed when the tx returns successfully.
    let mut gas = Gas::new(tx_gas_limit);
    gas.record_cost(tx_gas_limit);

    match call_result {
        return_ok!() => {
            gas.erase_cost(returned_gas.remaining());
            gas.record_refund(returned_gas.refunded());
        }
        return_revert!() => {
            gas.erase_cost(returned_gas.remaining());
        }
        _ => {}
    }
    gas
}

#[inline]
pub fn handle_reimburse_caller<SPEC: Spec, DB: Database>(
    data: &mut EVMData<'_, DB>,
    gas: &Gas,
    gas_refund: u64,
) -> Result<(), EVMError<DB::Error>> {
    let _ = data;
    let caller = data.env.tx.caller;
    let effective_gas_price = data.env.effective_gas_price();

    // return balance of not spend gas.
    let (caller_account, _) = data
        .journaled_state
        .load_account(caller, data.db)
        .map_err(EVMError::Database)?;

    caller_account.info.balance = caller_account
        .info
        .balance
        .saturating_add(effective_gas_price * U256::from(gas.remaining() + gas_refund));

    Ok(())
}

/// Reward beneficiary with gas fee.
#[inline]
pub fn reward_beneficiary<SPEC: Spec, DB: Database>(
    data: &mut EVMData<'_, DB>,
    gas: &Gas,
    gas_refund: u64,
) -> Result<(), EVMError<DB::Error>> {
    let beneficiary = data.env.block.coinbase;
    let effective_gas_price = data.env.effective_gas_price();
    let l1_fee = data.env.tx.l1_fee;

    // transfer fee to coinbase/beneficiary.
    // EIP-1559 discard basefee for coinbase transfer. Basefee amount of gas is discarded.
    let coinbase_gas_price = if SPEC::enabled(LONDON) {
        effective_gas_price.saturating_sub(data.env.block.basefee)
    } else {
        effective_gas_price
    };

    let (coinbase_account, _) = data
        .journaled_state
        .load_account(beneficiary, data.db)
        .map_err(EVMError::Database)?;

    coinbase_account.mark_touch();
    coinbase_account.info.balance = coinbase_account
        .info
        .balance
        .saturating_add(coinbase_gas_price * U256::from(gas.spend() - gas_refund))
        .saturating_add(l1_fee);

    Ok(())
}
=======
mod execution;
mod post_execution;
mod pre_execution;
mod validation;
>>>>>>> ccca8c68

pub use execution::{
    call, call_return, create, create_return, frame_return_with_refund_flag, insert_call_outcome,
    insert_create_outcome, last_frame_return,
};
pub use post_execution::{end, output, reimburse_caller, reward_beneficiary};
pub use pre_execution::{deduct_caller, deduct_caller_inner, load_accounts, load_precompiles};
pub use validation::{validate_env, validate_initial_tx_gas, validate_tx_against_state};<|MERGE_RESOLUTION|>--- conflicted
+++ resolved
@@ -1,99 +1,9 @@
 //! Mainnet related handlers.
 
-<<<<<<< HEAD
-use crate::{
-    interpreter::{return_ok, return_revert, Gas, InstructionResult},
-    primitives::{db::Database, Env, Spec, SpecId::LONDON, U256},
-    EVMData,
-};
-
-/// Handle output of the transaction
-pub fn handle_call_return<SPEC: Spec>(
-    env: &Env,
-    call_result: InstructionResult,
-    returned_gas: Gas,
-) -> Gas {
-    let tx_gas_limit = env.tx.gas_limit;
-    // Spend the gas limit. Gas is reimbursed when the tx returns successfully.
-    let mut gas = Gas::new(tx_gas_limit);
-    gas.record_cost(tx_gas_limit);
-
-    match call_result {
-        return_ok!() => {
-            gas.erase_cost(returned_gas.remaining());
-            gas.record_refund(returned_gas.refunded());
-        }
-        return_revert!() => {
-            gas.erase_cost(returned_gas.remaining());
-        }
-        _ => {}
-    }
-    gas
-}
-
-#[inline]
-pub fn handle_reimburse_caller<SPEC: Spec, DB: Database>(
-    data: &mut EVMData<'_, DB>,
-    gas: &Gas,
-    gas_refund: u64,
-) -> Result<(), EVMError<DB::Error>> {
-    let _ = data;
-    let caller = data.env.tx.caller;
-    let effective_gas_price = data.env.effective_gas_price();
-
-    // return balance of not spend gas.
-    let (caller_account, _) = data
-        .journaled_state
-        .load_account(caller, data.db)
-        .map_err(EVMError::Database)?;
-
-    caller_account.info.balance = caller_account
-        .info
-        .balance
-        .saturating_add(effective_gas_price * U256::from(gas.remaining() + gas_refund));
-
-    Ok(())
-}
-
-/// Reward beneficiary with gas fee.
-#[inline]
-pub fn reward_beneficiary<SPEC: Spec, DB: Database>(
-    data: &mut EVMData<'_, DB>,
-    gas: &Gas,
-    gas_refund: u64,
-) -> Result<(), EVMError<DB::Error>> {
-    let beneficiary = data.env.block.coinbase;
-    let effective_gas_price = data.env.effective_gas_price();
-    let l1_fee = data.env.tx.l1_fee;
-
-    // transfer fee to coinbase/beneficiary.
-    // EIP-1559 discard basefee for coinbase transfer. Basefee amount of gas is discarded.
-    let coinbase_gas_price = if SPEC::enabled(LONDON) {
-        effective_gas_price.saturating_sub(data.env.block.basefee)
-    } else {
-        effective_gas_price
-    };
-
-    let (coinbase_account, _) = data
-        .journaled_state
-        .load_account(beneficiary, data.db)
-        .map_err(EVMError::Database)?;
-
-    coinbase_account.mark_touch();
-    coinbase_account.info.balance = coinbase_account
-        .info
-        .balance
-        .saturating_add(coinbase_gas_price * U256::from(gas.spend() - gas_refund))
-        .saturating_add(l1_fee);
-
-    Ok(())
-}
-=======
 mod execution;
 mod post_execution;
 mod pre_execution;
 mod validation;
->>>>>>> ccca8c68
 
 pub use execution::{
     call, call_return, create, create_return, frame_return_with_refund_flag, insert_call_outcome,
