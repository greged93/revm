//! Handles related to the main function of the EVM.
//!
//! They handle initial setup of the EVM, call loop and the final return of the EVM

use crate::{
    precompile::PrecompileSpecId,
    primitives::{
        db::Database,
        eip7702, Account, Bytecode, EVMError, Env, Spec,
        SpecId::{CANCUN, PRAGUE, SHANGHAI},
        TxKind, BLOCKHASH_STORAGE_ADDRESS, KECCAK_EMPTY, U256,
    },
    Context, ContextPrecompiles,
};

/// Main precompile load
#[inline]
pub fn load_precompiles<SPEC: Spec, DB: Database>() -> ContextPrecompiles<DB> {
    ContextPrecompiles::new(PrecompileSpecId::from_spec_id(SPEC::SPEC_ID))
}

/// Main load handle
#[inline]
pub fn load_accounts<SPEC: Spec, EXT, DB: Database>(
    context: &mut Context<EXT, DB>,
) -> Result<(), EVMError<DB::Error>> {
    // set journaling state flag.
    context.evm.journaled_state.set_spec_id(SPEC::SPEC_ID);

    // load coinbase
    // EIP-3651: Warm COINBASE. Starts the `COINBASE` address warm
    if SPEC::enabled(SHANGHAI) {
        let coinbase = context.evm.inner.env.block.coinbase;
        context
            .evm
            .journaled_state
            .warm_preloaded_addresses
            .insert(coinbase);
    }

    // Load blockhash storage address
    // EIP-2935: Serve historical block hashes from state
    if SPEC::enabled(PRAGUE) {
        context
            .evm
            .journaled_state
            .warm_preloaded_addresses
            .insert(BLOCKHASH_STORAGE_ADDRESS);
    }

    // Load access list
    context.evm.load_access_list()?;
    Ok(())
}

/// Helper function that deducts the caller balance.
#[inline]
pub fn deduct_caller_inner<SPEC: Spec>(caller_account: &mut Account, env: &Env) {
    // Subtract gas costs from the caller's account.
    // We need to saturate the gas cost to prevent underflow in case that `disable_balance_check` is enabled.
    let mut gas_cost = U256::from(env.tx.gas_limit).saturating_mul(env.effective_gas_price());

    // EIP-4844
    if SPEC::enabled(CANCUN) {
        let data_fee = env.calc_data_fee().expect("already checked");
        gas_cost = gas_cost.saturating_add(data_fee);
    }

    // set new caller account balance.
    caller_account.info.balance = caller_account.info.balance.saturating_sub(gas_cost);

    // bump the nonce for calls. Nonce for CREATE will be bumped in `handle_create`.
    if matches!(env.tx.transact_to, TxKind::Call(_)) {
        // Nonce is already checked
        caller_account.info.nonce = caller_account.info.nonce.saturating_add(1);
    }

    // touch account so we know it is changed.
    caller_account.mark_touch();
}

/// Deducts the caller balance to the transaction limit.
#[inline]
pub fn deduct_caller<SPEC: Spec, EXT, DB: Database>(
    context: &mut Context<EXT, DB>,
) -> Result<(), EVMError<DB::Error>> {
    // load caller's account.
    let caller_account = context
        .evm
        .inner
        .journaled_state
        .load_account(context.evm.inner.env.tx.caller, &mut context.evm.inner.db)?;

    // deduct gas cost from caller's account.
    deduct_caller_inner::<SPEC>(caller_account.data, &context.evm.inner.env);

    Ok(())
}

/// Apply EIP-7702 auth list and return number gas refund on already created accounts.
#[inline]
pub fn apply_eip7702_auth_list<SPEC: Spec, EXT, DB: Database>(
    context: &mut Context<EXT, DB>,
) -> Result<u64, EVMError<DB::Error>> {
    // EIP-7702. Load bytecode to authorized accounts.
    if !SPEC::enabled(PRAGUE) {
        return Ok(0);
    }

    // return if there is no auth list.
    let Some(authorization_list) = context.evm.inner.env.tx.authorization_list.as_ref() else {
        return Ok(0);
    };

    let mut refunded_accounts = 0;
    for authorization in authorization_list.recovered_iter() {
        // 1. Verify the chain id is either 0 or the chain's current ID.
<<<<<<< HEAD
        if !authorization.chain_id() == 0
            && authorization.chain_id() != context.evm.inner.env.cfg.chain_id
        {
=======
        let chain_id = authorization.chain_id();
        if chain_id != 0 && chain_id != context.evm.inner.env.cfg.chain_id {
>>>>>>> 74e32abd
            continue;
        }

        // 2. Verify the `nonce` is less than `2**64 - 1`.
        if authorization.nonce() == u64::MAX {
            continue;
        }

        // recover authority and authorized addresses.
        // 3. `authority = ecrecover(keccak(MAGIC || rlp([chain_id, address, nonce])), y_parity, r, s]`
        let Some(authority) = authorization.authority() else {
            continue;
        };

        // warm authority account and check nonce.
        // 4. Add `authority` to `accessed_addresses` (as defined in [EIP-2929](./eip-2929.md).)
        let mut authority_acc = context
            .evm
            .inner
            .journaled_state
            .load_code(authority, &mut context.evm.inner.db)?;

        // 5. Verify the code of `authority` is either empty or already delegated.
        if let Some(bytecode) = &authority_acc.info.code {
            // if it is not empty and it is not eip7702
            if !bytecode.is_empty() && !bytecode.is_eip7702() {
                continue;
            }
        }

        // 6. Verify the nonce of `authority` is equal to `nonce`. In case `authority` does not exist in the trie, verify that `nonce` is equal to `0`.
        if authorization.nonce() != authority_acc.info.nonce {
            continue;
        }

        // 7. Add `PER_EMPTY_ACCOUNT_COST - PER_AUTH_BASE_COST` gas to the global refund counter if `authority` exists in the trie.
        if !authority_acc.is_empty() {
            refunded_accounts += 1;
        }

        // 8. Set the code of `authority` to be `0xef0100 || address`. This is a delegation designation.
        //  * As a special case, if `address` is `0x0000000000000000000000000000000000000000` do not write the designation. Clear the accounts code and reset the account's code hash to the empty hash `0xc5d2460186f7233c927e7db2dcc703c0e500b653ca82273b7bfad8045d85a470`.
        let (bytecode, hash) = if authorization.address.is_zero() {
            (Bytecode::default(), KECCAK_EMPTY)
        } else {
            let bytecode = Bytecode::new_eip7702(authorization.address);
            let hash = bytecode.hash_slow();
            (bytecode, hash)
        };
        authority_acc.info.code_hash = hash;
        authority_acc.info.code = Some(bytecode);

        // 9. Increase the nonce of `authority` by one.
        authority_acc.info.nonce = authority_acc.info.nonce.saturating_add(1);
        authority_acc.mark_touch();
    }

    let refunded_gas =
        refunded_accounts * (eip7702::PER_EMPTY_ACCOUNT_COST - eip7702::PER_AUTH_BASE_COST);

    Ok(refunded_gas)
}<|MERGE_RESOLUTION|>--- conflicted
+++ resolved
@@ -115,14 +115,8 @@
     let mut refunded_accounts = 0;
     for authorization in authorization_list.recovered_iter() {
         // 1. Verify the chain id is either 0 or the chain's current ID.
-<<<<<<< HEAD
-        if !authorization.chain_id() == 0
-            && authorization.chain_id() != context.evm.inner.env.cfg.chain_id
-        {
-=======
         let chain_id = authorization.chain_id();
         if chain_id != 0 && chain_id != context.evm.inner.env.cfg.chain_id {
->>>>>>> 74e32abd
             continue;
         }
 
