use super::{DatabaseCommit, DatabaseRef, EmptyDB};
use crate::primitives::{
    hash_map::Entry, Account, AccountInfo, Address, Bytecode, HashMap, Log, B256, KECCAK_EMPTY,
    U256,
};
use crate::Database;
use core::convert::Infallible;
use std::vec::Vec;

#[cfg(feature = "scroll")]
use crate::primitives::POSEIDON_EMPTY;

/// A [Database] implementation that stores all state changes in memory.
pub type InMemoryDB = CacheDB<EmptyDB>;

/// A [Database] implementation that stores all state changes in memory.
///
/// This implementation wraps a [DatabaseRef] that is used to load data ([AccountInfo]).
///
/// Accounts and code are stored in two separate maps, the `accounts` map maps addresses to [DbAccount],
/// whereas contracts are identified by their code hash, and are stored in the `contracts` map.
/// The [DbAccount] holds the code hash of the contract, which is used to look up the contract in the `contracts` map.
#[derive(Debug, Clone)]
#[cfg_attr(feature = "serde", derive(serde::Serialize, serde::Deserialize))]
pub struct CacheDB<ExtDB> {
    /// Account info where None means it is not existing. Not existing state is needed for Pre TANGERINE forks.
    /// `code` is always `None`, and bytecode can be found in `contracts`.
    pub accounts: HashMap<Address, DbAccount>,
    /// Tracks all contracts by their code hash.
    pub contracts: HashMap<B256, Bytecode>,
    /// All logs that were committed via [DatabaseCommit::commit].
    pub logs: Vec<Log>,
    /// All cached block hashes from the [DatabaseRef].
    pub block_hashes: HashMap<U256, B256>,
    /// The underlying database ([DatabaseRef]) that is used to load data.
    ///
    /// Note: this is read-only, data is never written to this database.
    pub db: ExtDB,
}

impl<ExtDB: Default> Default for CacheDB<ExtDB> {
    fn default() -> Self {
        Self::new(ExtDB::default())
    }
}

impl<ExtDB> CacheDB<ExtDB> {
    pub fn new(db: ExtDB) -> Self {
        let mut contracts = HashMap::new();
<<<<<<< HEAD
        #[cfg(not(feature = "scroll"))]
        contracts.insert(KECCAK_EMPTY, Bytecode::new());
        #[cfg(feature = "scroll")]
        contracts.insert(POSEIDON_EMPTY, Bytecode::new());
        contracts.insert(B256::ZERO, Bytecode::new());
=======
        contracts.insert(KECCAK_EMPTY, Bytecode::default());
        contracts.insert(B256::ZERO, Bytecode::default());
>>>>>>> a04c7cdc
        Self {
            accounts: HashMap::new(),
            contracts,
            logs: Vec::default(),
            block_hashes: HashMap::new(),
            db,
        }
    }

    /// Inserts the account's code into the cache.
    ///
    /// Accounts objects and code are stored separately in the cache, this will take the code from the account and instead map it to the code hash.
    ///
    /// Note: This will not insert into the underlying external database.
    pub fn insert_contract(&mut self, account: &mut AccountInfo) {
        if let Some(code) = &account.code {
            if !code.is_empty() {
                #[cfg(not(feature = "scroll"))]
                if account.code_hash == KECCAK_EMPTY {
                    account.code_hash = code.hash_slow();
                }
                #[cfg(feature = "scroll")]
                {
                    if account.code_hash == POSEIDON_EMPTY {
                        account.code_hash = code.poseidon_hash_slow();
                    }
                    if account.keccak_code_hash == KECCAK_EMPTY {
                        account.keccak_code_hash = code.keccak_hash_slow();
                    }
                }
                self.contracts
                    .entry(account.code_hash)
                    .or_insert_with(|| code.clone());
            }
        }
        if account.code_hash == B256::ZERO {
            #[cfg(not(feature = "scroll"))]
            {
                account.code_hash = KECCAK_EMPTY;
            }
            #[cfg(feature = "scroll")]
            {
                debug_assert_eq!(account.keccak_code_hash, B256::ZERO);
                account.code_hash = POSEIDON_EMPTY;
                account.keccak_code_hash = KECCAK_EMPTY;
            }
        }
    }

    /// Insert account info but not override storage
    pub fn insert_account_info(&mut self, address: Address, mut info: AccountInfo) {
        self.insert_contract(&mut info);
        self.accounts.entry(address).or_default().info = info;
    }
}

impl<ExtDB: DatabaseRef> CacheDB<ExtDB> {
    /// Returns the account for the given address.
    ///
    /// If the account was not found in the cache, it will be loaded from the underlying database.
    pub fn load_account(&mut self, address: Address) -> Result<&mut DbAccount, ExtDB::Error> {
        let db = &self.db;
        match self.accounts.entry(address) {
            Entry::Occupied(entry) => Ok(entry.into_mut()),
            Entry::Vacant(entry) => Ok(entry.insert(
                db.basic_ref(address)?
                    .map(|info| DbAccount {
                        info,
                        ..Default::default()
                    })
                    .unwrap_or_else(DbAccount::new_not_existing),
            )),
        }
    }

    /// insert account storage without overriding account info
    pub fn insert_account_storage(
        &mut self,
        address: Address,
        slot: U256,
        value: U256,
    ) -> Result<(), ExtDB::Error> {
        let account = self.load_account(address)?;
        account.storage.insert(slot, value);
        Ok(())
    }

    /// replace account storage without overriding account info
    pub fn replace_account_storage(
        &mut self,
        address: Address,
        storage: HashMap<U256, U256>,
    ) -> Result<(), ExtDB::Error> {
        let account = self.load_account(address)?;
        account.account_state = AccountState::StorageCleared;
        account.storage = storage.into_iter().collect();
        Ok(())
    }
}

impl<ExtDB> DatabaseCommit for CacheDB<ExtDB> {
    fn commit(&mut self, changes: HashMap<Address, Account>) {
        for (address, mut account) in changes {
            if !account.is_touched() {
                continue;
            }
            if account.is_selfdestructed() {
                let db_account = self.accounts.entry(address).or_default();
                db_account.storage.clear();
                db_account.account_state = AccountState::NotExisting;
                db_account.info = AccountInfo::default();
                continue;
            }
            let is_newly_created = account.is_created();
            self.insert_contract(&mut account.info);

            let db_account = self.accounts.entry(address).or_default();
            db_account.info = account.info;

            db_account.account_state = if is_newly_created {
                db_account.storage.clear();
                AccountState::StorageCleared
            } else if db_account.account_state.is_storage_cleared() {
                // Preserve old account state if it already exists
                AccountState::StorageCleared
            } else {
                AccountState::Touched
            };
            db_account.storage.extend(
                account
                    .storage
                    .into_iter()
                    .map(|(key, value)| (key, value.present_value())),
            );
        }
    }
}

impl<ExtDB: DatabaseRef> Database for CacheDB<ExtDB> {
    type Error = ExtDB::Error;

    fn basic(&mut self, address: Address) -> Result<Option<AccountInfo>, Self::Error> {
        let basic = match self.accounts.entry(address) {
            Entry::Occupied(entry) => entry.into_mut(),
            Entry::Vacant(entry) => entry.insert(
                self.db
                    .basic_ref(address)?
                    .map(|info| DbAccount {
                        info,
                        ..Default::default()
                    })
                    .unwrap_or_else(DbAccount::new_not_existing),
            ),
        };
        Ok(basic.info())
    }

    fn code_by_hash(&mut self, code_hash: B256) -> Result<Bytecode, Self::Error> {
        match self.contracts.entry(code_hash) {
            Entry::Occupied(entry) => Ok(entry.get().clone()),
            Entry::Vacant(entry) => {
                // if you return code bytes when basic fn is called this function is not needed.
                Ok(entry.insert(self.db.code_by_hash_ref(code_hash)?).clone())
            }
        }
    }

    /// Get the value in an account's storage slot.
    ///
    /// It is assumed that account is already loaded.
    fn storage(&mut self, address: Address, index: U256) -> Result<U256, Self::Error> {
        match self.accounts.entry(address) {
            Entry::Occupied(mut acc_entry) => {
                let acc_entry = acc_entry.get_mut();
                match acc_entry.storage.entry(index) {
                    Entry::Occupied(entry) => Ok(*entry.get()),
                    Entry::Vacant(entry) => {
                        if matches!(
                            acc_entry.account_state,
                            AccountState::StorageCleared | AccountState::NotExisting
                        ) {
                            Ok(U256::ZERO)
                        } else {
                            let slot = self.db.storage_ref(address, index)?;
                            entry.insert(slot);
                            Ok(slot)
                        }
                    }
                }
            }
            Entry::Vacant(acc_entry) => {
                // acc needs to be loaded for us to access slots.
                let info = self.db.basic_ref(address)?;
                let (account, value) = if info.is_some() {
                    let value = self.db.storage_ref(address, index)?;
                    let mut account: DbAccount = info.into();
                    account.storage.insert(index, value);
                    (account, value)
                } else {
                    (info.into(), U256::ZERO)
                };
                acc_entry.insert(account);
                Ok(value)
            }
        }
    }

    fn block_hash(&mut self, number: U256) -> Result<B256, Self::Error> {
        match self.block_hashes.entry(number) {
            Entry::Occupied(entry) => Ok(*entry.get()),
            Entry::Vacant(entry) => {
                let hash = self.db.block_hash_ref(number)?;
                entry.insert(hash);
                Ok(hash)
            }
        }
    }
}

impl<ExtDB: DatabaseRef> DatabaseRef for CacheDB<ExtDB> {
    type Error = ExtDB::Error;

    fn basic_ref(&self, address: Address) -> Result<Option<AccountInfo>, Self::Error> {
        match self.accounts.get(&address) {
            Some(acc) => Ok(acc.info()),
            None => self.db.basic_ref(address),
        }
    }

    fn code_by_hash_ref(&self, code_hash: B256) -> Result<Bytecode, Self::Error> {
        match self.contracts.get(&code_hash) {
            Some(entry) => Ok(entry.clone()),
            None => self.db.code_by_hash_ref(code_hash),
        }
    }

    fn storage_ref(&self, address: Address, index: U256) -> Result<U256, Self::Error> {
        match self.accounts.get(&address) {
            Some(acc_entry) => match acc_entry.storage.get(&index) {
                Some(entry) => Ok(*entry),
                None => {
                    if matches!(
                        acc_entry.account_state,
                        AccountState::StorageCleared | AccountState::NotExisting
                    ) {
                        Ok(U256::ZERO)
                    } else {
                        self.db.storage_ref(address, index)
                    }
                }
            },
            None => self.db.storage_ref(address, index),
        }
    }

    fn block_hash_ref(&self, number: U256) -> Result<B256, Self::Error> {
        match self.block_hashes.get(&number) {
            Some(entry) => Ok(*entry),
            None => self.db.block_hash_ref(number),
        }
    }
}

#[derive(Debug, Clone, Default)]
#[cfg_attr(feature = "serde", derive(serde::Serialize, serde::Deserialize))]
pub struct DbAccount {
    pub info: AccountInfo,
    /// If account is selfdestructed or newly created, storage will be cleared.
    pub account_state: AccountState,
    /// storage slots
    pub storage: HashMap<U256, U256>,
}

impl DbAccount {
    pub fn new_not_existing() -> Self {
        Self {
            account_state: AccountState::NotExisting,
            ..Default::default()
        }
    }

    pub fn info(&self) -> Option<AccountInfo> {
        if matches!(self.account_state, AccountState::NotExisting) {
            None
        } else {
            Some(self.info.clone())
        }
    }
}

impl From<Option<AccountInfo>> for DbAccount {
    fn from(from: Option<AccountInfo>) -> Self {
        from.map(Self::from).unwrap_or_else(Self::new_not_existing)
    }
}

impl From<AccountInfo> for DbAccount {
    fn from(info: AccountInfo) -> Self {
        Self {
            info,
            account_state: AccountState::None,
            ..Default::default()
        }
    }
}

#[derive(Debug, Clone, Default, PartialEq, Eq, Hash)]
#[cfg_attr(feature = "serde", derive(serde::Serialize, serde::Deserialize))]
pub enum AccountState {
    /// Before Spurious Dragon hardfork there was a difference between empty and not existing.
    /// And we are flagging it here.
    NotExisting,
    /// EVM touched this account. For newer hardfork this means it can be cleared/removed from state.
    Touched,
    /// EVM cleared storage of this account, mostly by selfdestruct, we don't ask database for storage slots
    /// and assume they are U256::ZERO
    StorageCleared,
    /// EVM didn't interacted with this account
    #[default]
    None,
}

impl AccountState {
    /// Returns `true` if EVM cleared storage of this account
    pub fn is_storage_cleared(&self) -> bool {
        matches!(self, AccountState::StorageCleared)
    }
}

/// Custom benchmarking DB that only has account info for the zero address.
///
/// Any other address will return an empty account.
#[cfg(not(feature = "scroll"))]
#[derive(Debug, Default, Clone)]
pub struct BenchmarkDB(pub Bytecode, B256);

/// Custom benchmarking DB that only has account info for the zero address.
///
/// Any other address will return an empty account.
#[cfg(feature = "scroll")]
#[derive(Debug, Default, Clone)]
pub struct BenchmarkDB(pub Bytecode, B256, B256);

impl BenchmarkDB {
    pub fn new_bytecode(bytecode: Bytecode) -> Self {
        #[cfg(not(feature = "scroll"))]
        {
            let hash = bytecode.hash_slow();
            Self(bytecode, hash)
        }
        #[cfg(feature = "scroll")]
        {
            let poseidon_hash = bytecode.poseidon_hash_slow();
            let keccak_hash = bytecode.keccak_hash_slow();
            Self(bytecode, poseidon_hash, keccak_hash)
        }
    }
}

impl Database for BenchmarkDB {
    type Error = Infallible;
    /// Get basic account information.
    fn basic(&mut self, address: Address) -> Result<Option<AccountInfo>, Self::Error> {
        if address == Address::ZERO {
            return Ok(Some(AccountInfo {
                nonce: 1,
                balance: U256::from(10000000),
                #[cfg(feature = "scroll")]
                code_size: self.0.len(),
                code: Some(self.0.clone()),
                code_hash: self.1,
                #[cfg(feature = "scroll")]
                keccak_code_hash: self.2,
            }));
        }
        if address == Address::with_last_byte(1) {
            return Ok(Some(AccountInfo {
                nonce: 0,
                balance: U256::from(10000000),
                ..Default::default()
            }));
        }
        Ok(None)
    }

    /// Get account code by its hash
    fn code_by_hash(&mut self, _code_hash: B256) -> Result<Bytecode, Self::Error> {
        Ok(Bytecode::default())
    }

    /// Get storage value of address at index.
    fn storage(&mut self, _address: Address, _index: U256) -> Result<U256, Self::Error> {
        Ok(U256::default())
    }

    // History related
    fn block_hash(&mut self, _number: U256) -> Result<B256, Self::Error> {
        Ok(B256::default())
    }
}

#[cfg(test)]
mod tests {
    use super::{CacheDB, EmptyDB};
    use crate::primitives::{db::Database, AccountInfo, Address, U256};

    #[test]
    fn test_insert_account_storage() {
        let account = Address::with_last_byte(42);
        let nonce = 42;
        let mut init_state = CacheDB::new(EmptyDB::default());
        init_state.insert_account_info(
            account,
            AccountInfo {
                nonce,
                ..Default::default()
            },
        );

        let (key, value) = (U256::from(123), U256::from(456));
        let mut new_state = CacheDB::new(init_state);
        new_state
            .insert_account_storage(account, key, value)
            .unwrap();

        assert_eq!(new_state.basic(account).unwrap().unwrap().nonce, nonce);
        assert_eq!(new_state.storage(account, key), Ok(value));
    }

    #[test]
    fn test_replace_account_storage() {
        let account = Address::with_last_byte(42);
        let nonce = 42;
        let mut init_state = CacheDB::new(EmptyDB::default());
        init_state.insert_account_info(
            account,
            AccountInfo {
                nonce,
                ..Default::default()
            },
        );

        let (key0, value0) = (U256::from(123), U256::from(456));
        let (key1, value1) = (U256::from(789), U256::from(999));
        init_state
            .insert_account_storage(account, key0, value0)
            .unwrap();

        let mut new_state = CacheDB::new(init_state);
        new_state
            .replace_account_storage(account, [(key1, value1)].into())
            .unwrap();

        assert_eq!(new_state.basic(account).unwrap().unwrap().nonce, nonce);
        assert_eq!(new_state.storage(account, key0), Ok(U256::ZERO));
        assert_eq!(new_state.storage(account, key1), Ok(value1));
    }

    #[cfg(feature = "serde-json")]
    #[test]
    fn test_serialize_deserialize_cachedb() {
        let account = Address::with_last_byte(69);
        let nonce = 420;
        let mut init_state = CacheDB::new(EmptyDB::default());
        init_state.insert_account_info(
            account,
            AccountInfo {
                nonce,
                ..Default::default()
            },
        );

        let serialized = serde_json::to_string(&init_state).unwrap();
        let deserialized: CacheDB<EmptyDB> = serde_json::from_str(&serialized).unwrap();

        assert!(deserialized.accounts.contains_key(&account));
        assert_eq!(
            deserialized.accounts.get(&account).unwrap().info.nonce,
            nonce
        );
    }
}<|MERGE_RESOLUTION|>--- conflicted
+++ resolved
@@ -47,16 +47,11 @@
 impl<ExtDB> CacheDB<ExtDB> {
     pub fn new(db: ExtDB) -> Self {
         let mut contracts = HashMap::new();
-<<<<<<< HEAD
         #[cfg(not(feature = "scroll"))]
-        contracts.insert(KECCAK_EMPTY, Bytecode::new());
+        contracts.insert(KECCAK_EMPTY, Bytecode::default());
         #[cfg(feature = "scroll")]
-        contracts.insert(POSEIDON_EMPTY, Bytecode::new());
-        contracts.insert(B256::ZERO, Bytecode::new());
-=======
-        contracts.insert(KECCAK_EMPTY, Bytecode::default());
+        contracts.insert(POSEIDON_EMPTY, Bytecode::default());
         contracts.insert(B256::ZERO, Bytecode::default());
->>>>>>> a04c7cdc
         Self {
             accounts: HashMap::new(),
             contracts,
