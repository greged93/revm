--- conflicted
+++ resolved
@@ -485,18 +485,13 @@
 
     #[test]
     fn simple_add_stateful_instruction() {
-<<<<<<< HEAD
-        let code = Bytecode::new_raw([0xEF, 0x00].into());
+        let code = Bytecode::new_raw([0xED, 0x00].into());
         #[cfg(feature = "scroll")]
         let poseidon_code_hash = code.poseidon_hash_slow();
         #[cfg(feature = "scroll")]
         let keccak_code_hash = code.keccak_hash_slow();
         #[cfg(not(feature = "scroll"))]
         let keccak_code_hash = code.hash_slow();
-=======
-        let code = Bytecode::new_raw([0xED, 0x00].into());
-        let code_hash = code.hash_slow();
->>>>>>> 8700c8a2
         let to_addr = address!("ffffffffffffffffffffffffffffffffffffffff");
 
         // initialize the custom context and make sure it's zero
@@ -554,18 +549,13 @@
             gas!(interp, CUSTOM_INSTRUCTION_COST);
         }
 
-<<<<<<< HEAD
-        let code = Bytecode::new_raw([0xEF, 0x00].into());
+        let code = Bytecode::new_raw([0xED, 0x00].into());
         #[cfg(feature = "scroll")]
         let poseidon_code_hash = code.poseidon_hash_slow();
         #[cfg(feature = "scroll")]
         let keccak_code_hash = code.keccak_hash_slow();
         #[cfg(not(feature = "scroll"))]
         let keccak_code_hash = code.hash_slow();
-=======
-        let code = Bytecode::new_raw([0xED, 0x00].into());
-        let code_hash = code.hash_slow();
->>>>>>> 8700c8a2
         let to_addr = address!("ffffffffffffffffffffffffffffffffffffffff");
 
         let mut evm = Evm::builder()
