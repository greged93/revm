use crate::{
    interpreter::{InstructionResult, LoadAccountResult, SStoreResult, SelfDestructResult},
    primitives::{
        db::Database, hash_map::Entry, Account, Address, Bytecode, EVMError, EvmState,
        EvmStorageSlot, HashMap, HashSet, Log, SpecId, SpecId::*, TransientStorage, B256,
        PRECOMPILE3, U256,
    },
};
use core::mem;
use std::vec::Vec;

/// JournalState is internal EVM state that is used to contain state and track changes to that state.
/// It contains journal of changes that happened to state so that they can be reverted.
#[derive(Debug, Clone, PartialEq, Eq)]
#[cfg_attr(feature = "serde", derive(serde::Serialize, serde::Deserialize))]
pub struct JournaledState {
    /// Current state.
    pub state: EvmState,
    /// [EIP-1153](https://eips.ethereum.org/EIPS/eip-1153) transient storage that is discarded after every transactions
    pub transient_storage: TransientStorage,
    /// logs
    pub logs: Vec<Log>,
    /// how deep are we in call stack.
    pub depth: usize,
    /// journal with changes that happened between calls.
    pub journal: Vec<Vec<JournalEntry>>,
    /// Ethereum before EIP-161 differently defined empty and not-existing account
    /// Spec is needed for two things SpuriousDragon's `EIP-161 State clear`,
    /// and for Cancun's `EIP-6780: SELFDESTRUCT in same transaction`
    pub spec: SpecId,
    /// Warm loaded addresses are used to check if loaded address
    /// should be considered cold or warm loaded when the account
    /// is first accessed.
    ///
    /// Note that this not include newly loaded accounts, account and storage
    /// is considered warm if it is found in the `State`.
    pub warm_preloaded_addresses: HashSet<Address>,
}

impl JournaledState {
    /// Create new JournaledState.
    ///
    /// warm_preloaded_addresses is used to determine if address is considered warm loaded.
    /// In ordinary case this is precompile or beneficiary.
    ///
    /// Note: This function will journal state after Spurious Dragon fork.
    /// And will not take into account if account is not existing or empty.
    ///
    /// # Note
    ///
    ///
    pub fn new(spec: SpecId, warm_preloaded_addresses: HashSet<Address>) -> JournaledState {
        Self {
            state: HashMap::new(),
            transient_storage: TransientStorage::default(),
            logs: Vec::new(),
            journal: vec![vec![]],
            depth: 0,
            spec,
            warm_preloaded_addresses,
        }
    }

    /// Return reference to state.
    #[inline]
    pub fn state(&mut self) -> &mut EvmState {
        &mut self.state
    }

    /// Sets SpecId.
    #[inline]
    pub fn set_spec_id(&mut self, spec: SpecId) {
        self.spec = spec;
    }

    /// Mark account as touched as only touched accounts will be added to state.
    /// This is especially important for state clear where touched empty accounts needs to
    /// be removed from state.
    #[inline]
    pub fn touch(&mut self, address: &Address) {
        if let Some(account) = self.state.get_mut(address) {
            Self::touch_account(self.journal.last_mut().unwrap(), address, account);
        }
    }

    /// Mark account as touched.
    #[inline]
    fn touch_account(journal: &mut Vec<JournalEntry>, address: &Address, account: &mut Account) {
        if !account.is_touched() {
            journal.push(JournalEntry::AccountTouched { address: *address });
            account.mark_touch();
        }
    }

    /// Clears the JournaledState. Preserving only the spec.
    pub fn clear(&mut self) {
        let spec = self.spec;
        *self = Self::new(spec, HashSet::new());
    }

    /// Does cleanup and returns modified state.
    ///
    /// This resets the [JournaledState] to its initial state in [Self::new]
    #[inline]
    pub fn finalize(&mut self) -> (EvmState, Vec<Log>) {
        let Self {
            state,
            transient_storage,
            logs,
            depth,
            journal,
            // kept, see [Self::new]
            spec: _,
            warm_preloaded_addresses: _,
        } = self;

        *transient_storage = TransientStorage::default();
        *journal = vec![vec![]];
        *depth = 0;
        let state = mem::take(state);
        let logs = mem::take(logs);

        (state, logs)
    }

    /// Returns the _loaded_ [Account] for the given address.
    ///
    /// This assumes that the account has already been loaded.
    ///
    /// # Panics
    ///
    /// Panics if the account has not been loaded and is missing from the state set.
    #[inline]
    pub fn account(&self, address: Address) -> &Account {
        self.state
            .get(&address)
            .expect("Account expected to be loaded") // Always assume that acc is already loaded
    }

    /// Returns call depth.
    #[inline]
    pub fn depth(&self) -> u64 {
        self.depth as u64
    }

    /// Set code and its hash to the account.
    ///
    /// Note: Assume account is warm and that hash is calculated from code.
    #[inline]
    pub fn set_code_with_hash(
        &mut self,
        address: Address,
        code: Bytecode,
        hash: B256,
        #[cfg(feature = "scroll")] keccak_code_hash: B256,
    ) {
        let account = self.state.get_mut(&address).unwrap();
        Self::touch_account(self.journal.last_mut().unwrap(), &address, account);

        self.journal
            .last_mut()
            .unwrap()
            .push(JournalEntry::CodeChange { address });

        cfg_if::cfg_if! {
            if #[cfg(not(feature = "scroll"))] {
                account.info.set_code_with_hash(code, hash)
            } else {
                account.info.set_code_with_hash(code, hash, keccak_code_hash)
            }
        }
    }

    /// use it only if you know that acc is warm
    /// Assume account is warm
    #[inline]
    pub fn set_code(&mut self, address: Address, code: Bytecode) {
        cfg_if::cfg_if! {
            if #[cfg(not(feature = "scroll"))] {
                let hash = code.hash_slow();
                self.set_code_with_hash(address, code, hash)
            } else {
                let hash = code.poseidon_hash_slow();
                let keccak_code_hash = code.keccak_hash_slow();
                self.set_code_with_hash(address, code, hash, keccak_code_hash)
            }
        }
    }

    #[inline]
    pub fn inc_nonce(&mut self, address: Address) -> Option<u64> {
        let account = self.state.get_mut(&address).unwrap();
        // Check if nonce is going to overflow.
        if account.info.nonce == u64::MAX {
            return None;
        }
        Self::touch_account(self.journal.last_mut().unwrap(), &address, account);
        self.journal
            .last_mut()
            .unwrap()
            .push(JournalEntry::NonceChange { address });

        account.info.nonce += 1;

        Some(account.info.nonce)
    }

    /// Transfers balance from two accounts. Returns error if sender balance is not enough.
    #[inline]
    pub fn transfer<DB: Database>(
        &mut self,
        from: &Address,
        to: &Address,
        balance: U256,
        db: &mut DB,
    ) -> Result<Option<InstructionResult>, EVMError<DB::Error>> {
        // load accounts
        self.load_account(*from, db)?;
        self.load_account(*to, db)?;

        // sub balance from
        let from_account = &mut self.state.get_mut(from).unwrap();
        Self::touch_account(self.journal.last_mut().unwrap(), from, from_account);
        let from_balance = &mut from_account.info.balance;

        let Some(from_balance_incr) = from_balance.checked_sub(balance) else {
            return Ok(Some(InstructionResult::OutOfFunds));
        };
        *from_balance = from_balance_incr;

        // add balance to
        let to_account = &mut self.state.get_mut(to).unwrap();
        Self::touch_account(self.journal.last_mut().unwrap(), to, to_account);
        let to_balance = &mut to_account.info.balance;
        let Some(to_balance_decr) = to_balance.checked_add(balance) else {
            return Ok(Some(InstructionResult::OverflowPayment));
        };
        *to_balance = to_balance_decr;
        // Overflow of U256 balance is not possible to happen on mainnet. We don't bother to return funds from from_acc.

        self.journal
            .last_mut()
            .unwrap()
            .push(JournalEntry::BalanceTransfer {
                from: *from,
                to: *to,
                balance,
            });

        Ok(None)
    }

    /// Create account or return false if collision is detected.
    ///
    /// There are few steps done:
    /// 1. Make created account warm loaded (AccessList) and this should
    ///     be done before subroutine checkpoint is created.
    /// 2. Check if there is collision of newly created account with existing one.
    /// 3. Mark created account as created.
    /// 4. Add fund to created account
    /// 5. Increment nonce of created account if SpuriousDragon is active
    /// 6. Decrease balance of caller account.
    ///
    /// # Panics
    ///
    /// Panics if the caller is not loaded inside of the EVM state.
    /// This is should have been done inside `create_inner`.
    #[inline]
    pub fn create_account_checkpoint(
        &mut self,
        caller: Address,
        address: Address,
        balance: U256,
        spec_id: SpecId,
    ) -> Result<JournalCheckpoint, InstructionResult> {
        // Enter subroutine
        let checkpoint = self.checkpoint();

        // Newly created account is present, as we just loaded it.
        let account = self.state.get_mut(&address).unwrap();
        let last_journal = self.journal.last_mut().unwrap();

        // New account can be created if:
        // Bytecode is not empty.
        // Nonce is not zero
        // Account is not precompile.
<<<<<<< HEAD
        if !account.info.is_empty_code_hash()
            || account.info.nonce != 0
            || self.warm_preloaded_addresses.contains(&address)
        {
=======
        if account.info.code_hash != KECCAK_EMPTY || account.info.nonce != 0 {
>>>>>>> 8700c8a2
            self.checkpoint_revert(checkpoint);
            return Err(InstructionResult::CreateCollision);
        }

        // set account status to created.
        account.mark_created();

        // this entry will revert set nonce.
        last_journal.push(JournalEntry::AccountCreated { address });
        account.info.code = None;

        // touch account. This is important as for pre SpuriousDragon account could be
        // saved even empty.
        Self::touch_account(last_journal, &address, account);

        // Add balance to created account, as we already have target here.
        let Some(new_balance) = account.info.balance.checked_add(balance) else {
            self.checkpoint_revert(checkpoint);
            return Err(InstructionResult::OverflowPayment);
        };
        account.info.balance = new_balance;

        // EIP-161: State trie clearing (invariant-preserving alternative)
        if spec_id.is_enabled_in(SPURIOUS_DRAGON) {
            // nonce is going to be reset to zero in AccountCreated journal entry.
            account.info.nonce = 1;
        }

        // Sub balance from caller
        let caller_account = self.state.get_mut(&caller).unwrap();
        // Balance is already checked in `create_inner`, so it is safe to just subtract.
        caller_account.info.balance -= balance;

        // add journal entry of transferred balance
        last_journal.push(JournalEntry::BalanceTransfer {
            from: caller,
            to: address,
            balance,
        });

        Ok(checkpoint)
    }

    /// Revert all changes that happened in given journal entries.
    #[inline]
    fn journal_revert(
        state: &mut EvmState,
        transient_storage: &mut TransientStorage,
        journal_entries: Vec<JournalEntry>,
        is_spurious_dragon_enabled: bool,
    ) {
        for entry in journal_entries.into_iter().rev() {
            match entry {
                JournalEntry::AccountWarmed { address } => {
                    state.get_mut(&address).unwrap().mark_cold();
                }
                JournalEntry::AccountTouched { address } => {
                    if is_spurious_dragon_enabled && address == PRECOMPILE3 {
                        continue;
                    }
                    // remove touched status
                    state.get_mut(&address).unwrap().unmark_touch();
                }
                JournalEntry::AccountDestroyed {
                    address,
                    target,
                    was_destroyed,
                    had_balance,
                } => {
                    let account = state.get_mut(&address).unwrap();
                    // set previous state of selfdestructed flag, as there could be multiple
                    // selfdestructs in one transaction.
                    if was_destroyed {
                        // flag is still selfdestructed
                        account.mark_selfdestruct();
                    } else {
                        // flag that is not selfdestructed
                        account.unmark_selfdestruct();
                    }
                    account.info.balance += had_balance;

                    if address != target {
                        let target = state.get_mut(&target).unwrap();
                        target.info.balance -= had_balance;
                    }
                }
                JournalEntry::BalanceTransfer { from, to, balance } => {
                    // we don't need to check overflow and underflow when adding and subtracting the balance.
                    let from = state.get_mut(&from).unwrap();
                    from.info.balance += balance;
                    let to = state.get_mut(&to).unwrap();
                    to.info.balance -= balance;
                }
                JournalEntry::NonceChange { address } => {
                    state.get_mut(&address).unwrap().info.nonce -= 1;
                }
                JournalEntry::AccountCreated { address } => {
                    let account = &mut state.get_mut(&address).unwrap();
                    account.unmark_created();
                    account
                        .storage
                        .values_mut()
                        .for_each(|slot| slot.mark_cold());
                    account.info.nonce = 0;
                }
                JournalEntry::StorageWarmed { address, key } => {
                    state
                        .get_mut(&address)
                        .unwrap()
                        .storage
                        .get_mut(&key)
                        .unwrap()
                        .mark_cold();
                }
                JournalEntry::StorageChanged {
                    address,
                    key,
                    had_value,
                } => {
                    state
                        .get_mut(&address)
                        .unwrap()
                        .storage
                        .get_mut(&key)
                        .unwrap()
                        .present_value = had_value;
                }
                JournalEntry::TransientStorageChange {
                    address,
                    key,
                    had_value,
                } => {
                    let tkey = (address, key);
                    if had_value == U256::ZERO {
                        // if previous value is zero, remove it
                        transient_storage.remove(&tkey);
                    } else {
                        // if not zero, reinsert old value to transient storage.
                        transient_storage.insert(tkey, had_value);
                    }
                }
                JournalEntry::CodeChange { address } => {
                    let acc = state.get_mut(&address).unwrap();
                    acc.info.set_code_rehash_slow(None);
                }
            }
        }
    }

    /// Makes a checkpoint that in case of Revert can bring back state to this point.
    #[inline]
    pub fn checkpoint(&mut self) -> JournalCheckpoint {
        let checkpoint = JournalCheckpoint {
            log_i: self.logs.len(),
            journal_i: self.journal.len(),
        };
        self.depth += 1;
        self.journal.push(Default::default());
        checkpoint
    }

    /// Commit the checkpoint.
    #[inline]
    pub fn checkpoint_commit(&mut self) {
        self.depth -= 1;
    }

    /// Reverts all changes to state until given checkpoint.
    #[inline]
    pub fn checkpoint_revert(&mut self, checkpoint: JournalCheckpoint) {
        let is_spurious_dragon_enabled = SpecId::enabled(self.spec, SPURIOUS_DRAGON);
        let state = &mut self.state;
        let transient_storage = &mut self.transient_storage;
        self.depth -= 1;
        // iterate over last N journals sets and revert our global state
        let leng = self.journal.len();
        self.journal
            .iter_mut()
            .rev()
            .take(leng - checkpoint.journal_i)
            .for_each(|cs| {
                Self::journal_revert(
                    state,
                    transient_storage,
                    mem::take(cs),
                    is_spurious_dragon_enabled,
                )
            });

        self.logs.truncate(checkpoint.log_i);
        self.journal.truncate(checkpoint.journal_i);
    }

    /// Performances selfdestruct action.
    /// Transfers balance from address to target. Check if target exist/is_cold
    ///
    /// Note: balance will be lost if address and target are the same BUT when
    /// current spec enables Cancun, this happens only when the account associated to address
    /// is created in the same tx
    ///
    /// references:
    ///  * <https://github.com/ethereum/go-ethereum/blob/141cd425310b503c5678e674a8c3872cf46b7086/core/vm/instructions.go#L832-L833>
    ///  * <https://github.com/ethereum/go-ethereum/blob/141cd425310b503c5678e674a8c3872cf46b7086/core/state/statedb.go#L449>
    ///  * <https://eips.ethereum.org/EIPS/eip-6780>
    #[inline]
    pub fn selfdestruct<DB: Database>(
        &mut self,
        address: Address,
        target: Address,
        db: &mut DB,
    ) -> Result<SelfDestructResult, EVMError<DB::Error>> {
        let load_result = self.load_account_exist(target, db)?;

        if address != target {
            // Both accounts are loaded before this point, `address` as we execute its contract.
            // and `target` at the beginning of the function.
            let acc_balance = self.state.get_mut(&address).unwrap().info.balance;

            let target_account = self.state.get_mut(&target).unwrap();
            Self::touch_account(self.journal.last_mut().unwrap(), &target, target_account);
            target_account.info.balance += acc_balance;
        }

        let acc = self.state.get_mut(&address).unwrap();
        let balance = acc.info.balance;
        let previously_destroyed = acc.is_selfdestructed();
        let is_cancun_enabled = SpecId::enabled(self.spec, CANCUN);

        // EIP-6780 (Cancun hard-fork): selfdestruct only if contract is created in the same tx
        let journal_entry = if acc.is_created() || !is_cancun_enabled {
            acc.mark_selfdestruct();
            acc.info.balance = U256::ZERO;
            Some(JournalEntry::AccountDestroyed {
                address,
                target,
                was_destroyed: previously_destroyed,
                had_balance: balance,
            })
        } else if address != target {
            acc.info.balance = U256::ZERO;
            Some(JournalEntry::BalanceTransfer {
                from: address,
                to: target,
                balance,
            })
        } else {
            // State is not changed:
            // * if we are after Cancun upgrade and
            // * Selfdestruct account that is created in the same transaction and
            // * Specify the target is same as selfdestructed account. The balance stays unchanged.
            None
        };

        if let Some(entry) = journal_entry {
            self.journal.last_mut().unwrap().push(entry);
        };

        Ok(SelfDestructResult {
            had_value: balance != U256::ZERO,
            is_cold: load_result.is_cold,
            target_exists: !load_result.is_empty,
            previously_destroyed,
        })
    }

    /// Initial load of account. This load will not be tracked inside journal
    #[inline]
    pub fn initial_account_load<DB: Database>(
        &mut self,
        address: Address,
        storage_keys: impl IntoIterator<Item = U256>,
        db: &mut DB,
    ) -> Result<&mut Account, EVMError<DB::Error>> {
        // load or get account.
        let account = match self.state.entry(address) {
            Entry::Occupied(entry) => entry.into_mut(),
            Entry::Vacant(vac) => vac.insert(
                db.basic(address)
                    .map_err(EVMError::Database)?
                    .map(|i| i.into())
                    .unwrap_or(Account::new_not_existing()),
            ),
        };
        // preload storages.
        for storage_key in storage_keys.into_iter() {
            if let Entry::Vacant(entry) = account.storage.entry(storage_key) {
                let storage = db
                    .storage(address, storage_key)
                    .map_err(EVMError::Database)?;
                entry.insert(EvmStorageSlot::new(storage));
            }
        }
        Ok(account)
    }

    /// load account into memory. return if it is cold or warm accessed
    #[inline]
    pub fn load_account<DB: Database>(
        &mut self,
        address: Address,
        db: &mut DB,
    ) -> Result<(&mut Account, bool), EVMError<DB::Error>> {
        let (value, is_cold) = match self.state.entry(address) {
            Entry::Occupied(entry) => {
                let account = entry.into_mut();
                let is_cold = account.mark_warm();
                (account, is_cold)
            }
            Entry::Vacant(vac) => {
                let account =
                    if let Some(account) = db.basic(address).map_err(EVMError::Database)? {
                        account.into()
                    } else {
                        Account::new_not_existing()
                    };

                // precompiles are warm loaded so we need to take that into account
                let is_cold = !self.warm_preloaded_addresses.contains(&address);

                (vac.insert(account), is_cold)
            }
        };

        // journal loading of cold account.
        if is_cold {
            self.journal
                .last_mut()
                .unwrap()
                .push(JournalEntry::AccountWarmed { address });
        }

        Ok((value, is_cold))
    }

    /// Load account from database to JournaledState.
    ///
    /// Return boolean pair where first is `is_cold` second bool `is_exists`.
    #[inline]
    pub fn load_account_exist<DB: Database>(
        &mut self,
        address: Address,
        db: &mut DB,
    ) -> Result<LoadAccountResult, EVMError<DB::Error>> {
        let spec = self.spec;
        let (acc, is_cold) = self.load_account(address, db)?;

        let is_spurious_dragon_enabled = SpecId::enabled(spec, SPURIOUS_DRAGON);
        let is_empty = if is_spurious_dragon_enabled {
            acc.is_empty()
        } else {
            let loaded_not_existing = acc.is_loaded_as_not_existing();
            let is_not_touched = !acc.is_touched();
            loaded_not_existing && is_not_touched
        };

        Ok(LoadAccountResult { is_empty, is_cold })
    }

    /// Loads code.
    #[inline]
    pub fn load_code<DB: Database>(
        &mut self,
        address: Address,
        db: &mut DB,
    ) -> Result<(&mut Account, bool), EVMError<DB::Error>> {
        let (acc, is_cold) = self.load_account(address, db)?;
        if acc.info.code.is_none() {
            if acc.info.is_empty_code_hash() {
                let empty = Bytecode::default();
                acc.info.code = Some(empty);
            } else {
                let code = db
                    .code_by_hash(acc.info.code_hash)
                    .map_err(EVMError::Database)?;
                acc.info.code = Some(code);
            }
        }
        Ok((acc, is_cold))
    }

    /// Load storage slot
    ///
    /// # Panics
    ///
    /// Panics if the account is not present in the state.
    #[inline]
    pub fn sload<DB: Database>(
        &mut self,
        address: Address,
        key: U256,
        db: &mut DB,
    ) -> Result<(U256, bool), EVMError<DB::Error>> {
        // assume acc is warm
        let account = self.state.get_mut(&address).unwrap();
        // only if account is created in this tx we can assume that storage is empty.
        let is_newly_created = account.is_created();
        let (value, is_cold) = match account.storage.entry(key) {
            Entry::Occupied(occ) => {
                let slot = occ.into_mut();
                let is_cold = slot.mark_warm();
                (slot.present_value, is_cold)
            }
            Entry::Vacant(vac) => {
                // if storage was cleared, we don't need to ping db.
                let value = if is_newly_created {
                    U256::ZERO
                } else {
                    db.storage(address, key).map_err(EVMError::Database)?
                };

                vac.insert(EvmStorageSlot::new(value));

                (value, true)
            }
        };

        if is_cold {
            // add it to journal as cold loaded.
            self.journal
                .last_mut()
                .unwrap()
                .push(JournalEntry::StorageWarmed { address, key });
        }

        Ok((value, is_cold))
    }

    /// Stores storage slot.
    /// And returns (original,present,new) slot value.
    ///
    /// Note:
    ///
    /// account should already be present in our state.
    #[inline]
    pub fn sstore<DB: Database>(
        &mut self,
        address: Address,
        key: U256,
        new: U256,
        db: &mut DB,
    ) -> Result<SStoreResult, EVMError<DB::Error>> {
        // assume that acc exists and load the slot.
        let (present, is_cold) = self.sload(address, key, db)?;
        let acc = self.state.get_mut(&address).unwrap();

        // if there is no original value in dirty return present value, that is our original.
        let slot = acc.storage.get_mut(&key).unwrap();

        // new value is same as present, we don't need to do anything
        if present == new {
            return Ok(SStoreResult {
                original_value: slot.original_value(),
                present_value: present,
                new_value: new,
                is_cold,
            });
        }

        self.journal
            .last_mut()
            .unwrap()
            .push(JournalEntry::StorageChanged {
                address,
                key,
                had_value: present,
            });
        // insert value into present state.
        slot.present_value = new;
        Ok(SStoreResult {
            original_value: slot.original_value(),
            present_value: present,
            new_value: new,
            is_cold,
        })
    }

    /// Read transient storage tied to the account.
    ///
    /// EIP-1153: Transient storage opcodes
    #[inline]
    pub fn tload(&mut self, address: Address, key: U256) -> U256 {
        self.transient_storage
            .get(&(address, key))
            .copied()
            .unwrap_or_default()
    }

    /// Store transient storage tied to the account.
    ///
    /// If values is different add entry to the journal
    /// so that old state can be reverted if that action is needed.
    ///
    /// EIP-1153: Transient storage opcodes
    #[inline]
    pub fn tstore(&mut self, address: Address, key: U256, new: U256) {
        let had_value = if new == U256::ZERO {
            // if new values is zero, remove entry from transient storage.
            // if previous values was some insert it inside journal.
            // If it is none nothing should be inserted.
            self.transient_storage.remove(&(address, key))
        } else {
            // insert values
            let previous_value = self
                .transient_storage
                .insert((address, key), new)
                .unwrap_or_default();

            // check if previous value is same
            if previous_value != new {
                // if it is different, insert previous values inside journal.
                Some(previous_value)
            } else {
                None
            }
        };

        if let Some(had_value) = had_value {
            // insert in journal only if value was changed.
            self.journal
                .last_mut()
                .unwrap()
                .push(JournalEntry::TransientStorageChange {
                    address,
                    key,
                    had_value,
                });
        }
    }

    /// push log into subroutine
    #[inline]
    pub fn log(&mut self, log: Log) {
        self.logs.push(log);
    }
}

/// Journal entries that are used to track changes to the state and are used to revert it.
#[derive(Debug, Clone, PartialEq, Eq, Hash)]
#[cfg_attr(feature = "serde", derive(serde::Serialize, serde::Deserialize))]
pub enum JournalEntry {
    /// Used to mark account that is warm inside EVM in regards to EIP-2929 AccessList.
    /// Action: We will add Account to state.
    /// Revert: we will remove account from state.
    AccountWarmed { address: Address },
    /// Mark account to be destroyed and journal balance to be reverted
    /// Action: Mark account and transfer the balance
    /// Revert: Unmark the account and transfer balance back
    AccountDestroyed {
        address: Address,
        target: Address,
        was_destroyed: bool, // if account had already been destroyed before this journal entry
        had_balance: U256,
    },
    /// Loading account does not mean that account will need to be added to MerkleTree (touched).
    /// Only when account is called (to execute contract or transfer balance) only then account is made touched.
    /// Action: Mark account touched
    /// Revert: Unmark account touched
    AccountTouched { address: Address },
    /// Transfer balance between two accounts
    /// Action: Transfer balance
    /// Revert: Transfer balance back
    BalanceTransfer {
        from: Address,
        to: Address,
        balance: U256,
    },
    /// Increment nonce
    /// Action: Increment nonce by one
    /// Revert: Decrement nonce by one
    NonceChange {
        address: Address, //geth has nonce value,
    },
    /// Create account:
    /// Actions: Mark account as created
    /// Revert: Unmart account as created and reset nonce to zero.
    AccountCreated { address: Address },
    /// Entry used to track storage changes
    /// Action: Storage change
    /// Revert: Revert to previous value
    StorageChanged {
        address: Address,
        key: U256,
        had_value: U256,
    },
    /// Entry used to track storage warming introduced by EIP-2929.
    /// Action: Storage warmed
    /// Revert: Revert to cold state
    StorageWarmed { address: Address, key: U256 },
    /// It is used to track an EIP-1153 transient storage change.
    /// Action: Transient storage changed.
    /// Revert: Revert to previous value.
    TransientStorageChange {
        address: Address,
        key: U256,
        had_value: U256,
    },
    /// Code changed
    /// Action: Account code changed
    /// Revert: Revert to previous bytecode.
    CodeChange { address: Address },
}

/// SubRoutine checkpoint that will help us to go back from this
#[derive(Debug, Copy, Clone, PartialEq, Eq)]
#[cfg_attr(feature = "serde", derive(serde::Serialize, serde::Deserialize))]
pub struct JournalCheckpoint {
    log_i: usize,
    journal_i: usize,
}<|MERGE_RESOLUTION|>--- conflicted
+++ resolved
@@ -284,14 +284,7 @@
         // Bytecode is not empty.
         // Nonce is not zero
         // Account is not precompile.
-<<<<<<< HEAD
-        if !account.info.is_empty_code_hash()
-            || account.info.nonce != 0
-            || self.warm_preloaded_addresses.contains(&address)
-        {
-=======
-        if account.info.code_hash != KECCAK_EMPTY || account.info.nonce != 0 {
->>>>>>> 8700c8a2
+        if !account.info.is_empty_code_hash() || account.info.nonce != 0 {
             self.checkpoint_revert(checkpoint);
             return Err(InstructionResult::CreateCollision);
         }
