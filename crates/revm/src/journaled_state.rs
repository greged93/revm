use crate::interpreter::{InstructionResult, SelfDestructResult};
use crate::primitives::{
<<<<<<< HEAD
    db::Database, hash_map::Entry, Account, Address, Bytecode, EVMError, HashMap, HashSet, Log,
    SpecId::*, State, StorageSlot, TransientStorage, PRECOMPILE3, U256,
=======
    db::Database, hash_map::Entry, Account, Address, Bytecode, EVMError, EvmState, EvmStorageSlot,
    HashMap, HashSet, Log, SpecId::*, TransientStorage, KECCAK_EMPTY, PRECOMPILE3, U256,
>>>>>>> 99367b1d
};
use core::mem;
use revm_interpreter::primitives::SpecId;
use revm_interpreter::{LoadAccountResult, SStoreResult};
use std::vec::Vec;

/// JournalState is internal EVM state that is used to contain state and track changes to that state.
/// It contains journal of changes that happened to state so that they can be reverted.
#[derive(Debug, Clone, Eq, PartialEq)]
#[cfg_attr(feature = "serde", derive(serde::Serialize, serde::Deserialize))]
pub struct JournaledState {
    /// Current state.
    pub state: EvmState,
    /// [EIP-1153](https://eips.ethereum.org/EIPS/eip-1153) transient storage that is discarded after every transactions
    pub transient_storage: TransientStorage,
    /// logs
    pub logs: Vec<Log>,
    /// how deep are we in call stack.
    pub depth: usize,
    /// journal with changes that happened between calls.
    pub journal: Vec<Vec<JournalEntry>>,
    /// Ethereum before EIP-161 differently defined empty and not-existing account
    /// Spec is needed for two things SpuriousDragon's `EIP-161 State clear`,
    /// and for Cancun's `EIP-6780: SELFDESTRUCT in same transaction`
    pub spec: SpecId,
    /// Warm loaded addresses are used to check if loaded address
    /// should be considered cold or warm loaded when the account
    /// is first accessed.
    ///
    /// Note that this not include newly loaded accounts, account and storage
    /// is considered warm if it is found in the `State`.
    pub warm_preloaded_addresses: HashSet<Address>,
}

impl JournaledState {
    /// Create new JournaledState.
    ///
    /// warm_preloaded_addresses is used to determine if address is considered warm loaded.
    /// In ordinary case this is precompile or beneficiary.
    ///
    /// Note: This function will journal state after Spurious Dragon fork.
    /// And will not take into account if account is not existing or empty.
    ///
    /// # Note
    ///
    ///
    pub fn new(spec: SpecId, warm_preloaded_addresses: HashSet<Address>) -> JournaledState {
        Self {
            state: HashMap::new(),
            transient_storage: TransientStorage::default(),
            logs: Vec::new(),
            journal: vec![vec![]],
            depth: 0,
            spec,
            warm_preloaded_addresses,
        }
    }

    /// Return reference to state.
    #[inline]
    pub fn state(&mut self) -> &mut EvmState {
        &mut self.state
    }

    /// Sets SpecId.
    #[inline]
    pub fn set_spec_id(&mut self, spec: SpecId) {
        self.spec = spec;
    }

    /// Mark account as touched as only touched accounts will be added to state.
    /// This is especially important for state clear where touched empty accounts needs to
    /// be removed from state.
    #[inline]
    pub fn touch(&mut self, address: &Address) {
        if let Some(account) = self.state.get_mut(address) {
            Self::touch_account(self.journal.last_mut().unwrap(), address, account);
        }
    }

    /// Mark account as touched.
    #[inline]
    fn touch_account(journal: &mut Vec<JournalEntry>, address: &Address, account: &mut Account) {
        if !account.is_touched() {
            journal.push(JournalEntry::AccountTouched { address: *address });
            account.mark_touch();
        }
    }

    /// Clears the JournaledState. Preserving only the spec.
    pub fn clear(&mut self) {
        let spec = self.spec;
        *self = Self::new(spec, HashSet::new());
    }

    /// Does cleanup and returns modified state.
    ///
    /// This resets the [JournaledState] to its initial state in [Self::new]
    #[inline]
    pub fn finalize(&mut self) -> (EvmState, Vec<Log>) {
        let Self {
            state,
            transient_storage,
            logs,
            depth,
            journal,
            // kept, see [Self::new]
            spec: _,
            warm_preloaded_addresses: _,
        } = self;

        *transient_storage = TransientStorage::default();
        *journal = vec![vec![]];
        *depth = 0;
        let state = mem::take(state);
        let logs = mem::take(logs);

        (state, logs)
    }

    /// Returns the _loaded_ [Account] for the given address.
    ///
    /// This assumes that the account has already been loaded.
    ///
    /// # Panics
    ///
    /// Panics if the account has not been loaded and is missing from the state set.
    #[inline]
    pub fn account(&self, address: Address) -> &Account {
        self.state
            .get(&address)
            .expect("Account expected to be loaded") // Always assume that acc is already loaded
    }

    /// Returns call depth.
    #[inline]
    pub fn depth(&self) -> u64 {
        self.depth as u64
    }

    /// use it only if you know that acc is warm
    /// Assume account is warm
    #[inline]
    pub fn set_code(&mut self, address: Address, code: Bytecode) {
        let account = self.state.get_mut(&address).unwrap();
        Self::touch_account(self.journal.last_mut().unwrap(), &address, account);

        self.journal
            .last_mut()
            .unwrap()
            .push(JournalEntry::CodeChange { address });

        account.info.set_code_rehash_slow(Some(code));
    }

    #[inline]
    pub fn inc_nonce(&mut self, address: Address) -> Option<u64> {
        let account = self.state.get_mut(&address).unwrap();
        // Check if nonce is going to overflow.
        if account.info.nonce == u64::MAX {
            return None;
        }
        Self::touch_account(self.journal.last_mut().unwrap(), &address, account);
        self.journal
            .last_mut()
            .unwrap()
            .push(JournalEntry::NonceChange { address });

        account.info.nonce += 1;

        Some(account.info.nonce)
    }

    /// Transfers balance from two accounts. Returns error if sender balance is not enough.
    #[inline]
    pub fn transfer<DB: Database>(
        &mut self,
        from: &Address,
        to: &Address,
        balance: U256,
        db: &mut DB,
    ) -> Result<Option<InstructionResult>, EVMError<DB::Error>> {
        // load accounts
        self.load_account(*from, db)?;
        self.load_account(*to, db)?;

        // sub balance from
        let from_account = &mut self.state.get_mut(from).unwrap();
        Self::touch_account(self.journal.last_mut().unwrap(), from, from_account);
        let from_balance = &mut from_account.info.balance;

        let Some(from_balance_incr) = from_balance.checked_sub(balance) else {
            return Ok(Some(InstructionResult::OutOfFunds));
        };
        *from_balance = from_balance_incr;

        // add balance to
        let to_account = &mut self.state.get_mut(to).unwrap();
        Self::touch_account(self.journal.last_mut().unwrap(), to, to_account);
        let to_balance = &mut to_account.info.balance;
        let Some(to_balance_decr) = to_balance.checked_add(balance) else {
            return Ok(Some(InstructionResult::OverflowPayment));
        };
        *to_balance = to_balance_decr;
        // Overflow of U256 balance is not possible to happen on mainnet. We don't bother to return funds from from_acc.

        self.journal
            .last_mut()
            .unwrap()
            .push(JournalEntry::BalanceTransfer {
                from: *from,
                to: *to,
                balance,
            });

        Ok(None)
    }

    /// Create account or return false if collision is detected.
    ///
    /// There are few steps done:
    /// 1. Make created account warm loaded (AccessList) and this should
    ///     be done before subroutine checkpoint is created.
    /// 2. Check if there is collision of newly created account with existing one.
    /// 3. Mark created account as created.
    /// 4. Add fund to created account
    /// 5. Increment nonce of created account if SpuriousDragon is active
    /// 6. Decrease balance of caller account.
    ///
    /// # Panics
    ///
    /// Panics if the caller is not loaded inside of the EVM state.
    /// This is should have been done inside `create_inner`.
    #[inline]
    pub fn create_account_checkpoint(
        &mut self,
        caller: Address,
        address: Address,
        balance: U256,
        spec_id: SpecId,
    ) -> Result<JournalCheckpoint, InstructionResult> {
        // Enter subroutine
        let checkpoint = self.checkpoint();

        // Newly created account is present, as we just loaded it.
        let account = self.state.get_mut(&address).unwrap();
        let last_journal = self.journal.last_mut().unwrap();

        // New account can be created if:
        // Bytecode is not empty.
        // Nonce is not zero
        // Account is not precompile.
        if !account.info.is_empty_code_hash()
            || account.info.nonce != 0
            || self.warm_preloaded_addresses.contains(&address)
        {
            self.checkpoint_revert(checkpoint);
            return Err(InstructionResult::CreateCollision);
        }

        // set account status to created.
        account.mark_created();

        // this entry will revert set nonce.
        last_journal.push(JournalEntry::AccountCreated { address });
        account.info.code = None;

        // touch account. This is important as for pre SpuriousDragon account could be
        // saved even empty.
        Self::touch_account(last_journal, &address, account);

        // Add balance to created account, as we already have target here.
        let Some(new_balance) = account.info.balance.checked_add(balance) else {
            self.checkpoint_revert(checkpoint);
            return Err(InstructionResult::OverflowPayment);
        };
        account.info.balance = new_balance;

        // EIP-161: State trie clearing (invariant-preserving alternative)
        if spec_id.is_enabled_in(SPURIOUS_DRAGON) {
            // nonce is going to be reset to zero in AccountCreated journal entry.
            account.info.nonce = 1;
        }

        // Sub balance from caller
        let caller_account = self.state.get_mut(&caller).unwrap();
        // Balance is already checked in `create_inner`, so it is safe to just subtract.
        caller_account.info.balance -= balance;

        // add journal entry of transferred balance
        last_journal.push(JournalEntry::BalanceTransfer {
            from: caller,
            to: address,
            balance,
        });

        Ok(checkpoint)
    }

    /// Revert all changes that happened in given journal entries.
    #[inline]
    fn journal_revert(
        state: &mut EvmState,
        transient_storage: &mut TransientStorage,
        journal_entries: Vec<JournalEntry>,
        is_spurious_dragon_enabled: bool,
    ) {
        for entry in journal_entries.into_iter().rev() {
            match entry {
                JournalEntry::AccountWarmed { address } => {
                    state.get_mut(&address).unwrap().mark_cold();
                }
                JournalEntry::AccountTouched { address } => {
                    if is_spurious_dragon_enabled && address == PRECOMPILE3 {
                        continue;
                    }
                    // remove touched status
                    state.get_mut(&address).unwrap().unmark_touch();
                }
                JournalEntry::AccountDestroyed {
                    address,
                    target,
                    was_destroyed,
                    had_balance,
                } => {
                    let account = state.get_mut(&address).unwrap();
                    // set previous state of selfdestructed flag, as there could be multiple
                    // selfdestructs in one transaction.
                    if was_destroyed {
                        // flag is still selfdestructed
                        account.mark_selfdestruct();
                    } else {
                        // flag that is not selfdestructed
                        account.unmark_selfdestruct();
                    }
                    account.info.balance += had_balance;

                    if address != target {
                        let target = state.get_mut(&target).unwrap();
                        target.info.balance -= had_balance;
                    }
                }
                JournalEntry::BalanceTransfer { from, to, balance } => {
                    // we don't need to check overflow and underflow when adding and subtracting the balance.
                    let from = state.get_mut(&from).unwrap();
                    from.info.balance += balance;
                    let to = state.get_mut(&to).unwrap();
                    to.info.balance -= balance;
                }
                JournalEntry::NonceChange { address } => {
                    state.get_mut(&address).unwrap().info.nonce -= 1;
                }
                JournalEntry::AccountCreated { address } => {
                    let account = &mut state.get_mut(&address).unwrap();
                    account.unmark_created();
                    account
                        .storage
                        .values_mut()
                        .for_each(|slot| slot.mark_cold());
                    account.info.nonce = 0;
                }
                JournalEntry::StorageWarmed { address, key } => {
                    state
                        .get_mut(&address)
                        .unwrap()
                        .storage
                        .get_mut(&key)
                        .unwrap()
                        .mark_cold();
                }
                JournalEntry::StorageChanged {
                    address,
                    key,
                    had_value,
                } => {
                    state
                        .get_mut(&address)
                        .unwrap()
                        .storage
                        .get_mut(&key)
                        .unwrap()
                        .present_value = had_value;
                }
                JournalEntry::TransientStorageChange {
                    address,
                    key,
                    had_value,
                } => {
                    let tkey = (address, key);
                    if had_value == U256::ZERO {
                        // if previous value is zero, remove it
                        transient_storage.remove(&tkey);
                    } else {
                        // if not zero, reinsert old value to transient storage.
                        transient_storage.insert(tkey, had_value);
                    }
                }
                JournalEntry::CodeChange { address } => {
                    let acc = state.get_mut(&address).unwrap();
                    acc.info.set_code_rehash_slow(None);
                }
            }
        }
    }

    /// Makes a checkpoint that in case of Revert can bring back state to this point.
    #[inline]
    pub fn checkpoint(&mut self) -> JournalCheckpoint {
        let checkpoint = JournalCheckpoint {
            log_i: self.logs.len(),
            journal_i: self.journal.len(),
        };
        self.depth += 1;
        self.journal.push(Default::default());
        checkpoint
    }

    /// Commit the checkpoint.
    #[inline]
    pub fn checkpoint_commit(&mut self) {
        self.depth -= 1;
    }

    /// Reverts all changes to state until given checkpoint.
    #[inline]
    pub fn checkpoint_revert(&mut self, checkpoint: JournalCheckpoint) {
        let is_spurious_dragon_enabled = SpecId::enabled(self.spec, SPURIOUS_DRAGON);
        let state = &mut self.state;
        let transient_storage = &mut self.transient_storage;
        self.depth -= 1;
        // iterate over last N journals sets and revert our global state
        let leng = self.journal.len();
        self.journal
            .iter_mut()
            .rev()
            .take(leng - checkpoint.journal_i)
            .for_each(|cs| {
                Self::journal_revert(
                    state,
                    transient_storage,
                    mem::take(cs),
                    is_spurious_dragon_enabled,
                )
            });

        self.logs.truncate(checkpoint.log_i);
        self.journal.truncate(checkpoint.journal_i);
    }

    /// Performances selfdestruct action.
    /// Transfers balance from address to target. Check if target exist/is_cold
    ///
    /// Note: balance will be lost if address and target are the same BUT when
    /// current spec enables Cancun, this happens only when the account associated to address
    /// is created in the same tx
    ///
    /// references:
    ///  * <https://github.com/ethereum/go-ethereum/blob/141cd425310b503c5678e674a8c3872cf46b7086/core/vm/instructions.go#L832-L833>
    ///  * <https://github.com/ethereum/go-ethereum/blob/141cd425310b503c5678e674a8c3872cf46b7086/core/state/statedb.go#L449>
    ///  * <https://eips.ethereum.org/EIPS/eip-6780>
    #[inline]
    pub fn selfdestruct<DB: Database>(
        &mut self,
        address: Address,
        target: Address,
        db: &mut DB,
    ) -> Result<SelfDestructResult, EVMError<DB::Error>> {
        let load_result = self.load_account_exist(target, db)?;

        if address != target {
            // Both accounts are loaded before this point, `address` as we execute its contract.
            // and `target` at the beginning of the function.
            let acc_balance = self.state.get_mut(&address).unwrap().info.balance;

            let target_account = self.state.get_mut(&target).unwrap();
            Self::touch_account(self.journal.last_mut().unwrap(), &target, target_account);
            target_account.info.balance += acc_balance;
        }

        let acc = self.state.get_mut(&address).unwrap();
        let balance = acc.info.balance;
        let previously_destroyed = acc.is_selfdestructed();
        let is_cancun_enabled = SpecId::enabled(self.spec, CANCUN);

        // EIP-6780 (Cancun hard-fork): selfdestruct only if contract is created in the same tx
        let journal_entry = if acc.is_created() || !is_cancun_enabled {
            acc.mark_selfdestruct();
            acc.info.balance = U256::ZERO;
            Some(JournalEntry::AccountDestroyed {
                address,
                target,
                was_destroyed: previously_destroyed,
                had_balance: balance,
            })
        } else if address != target {
            acc.info.balance = U256::ZERO;
            Some(JournalEntry::BalanceTransfer {
                from: address,
                to: target,
                balance,
            })
        } else {
            // State is not changed:
            // * if we are after Cancun upgrade and
            // * Selfdestruct account that is created in the same transaction and
            // * Specify the target is same as selfdestructed account. The balance stays unchanged.
            None
        };

        if let Some(entry) = journal_entry {
            self.journal.last_mut().unwrap().push(entry);
        };

        Ok(SelfDestructResult {
            had_value: balance != U256::ZERO,
            is_cold: load_result.is_cold,
            target_exists: !load_result.is_empty,
            previously_destroyed,
        })
    }

    /// Initial load of account. This load will not be tracked inside journal
    #[inline]
    pub fn initial_account_load<DB: Database>(
        &mut self,
        address: Address,
        slots: &[U256],
        db: &mut DB,
    ) -> Result<&mut Account, EVMError<DB::Error>> {
        // load or get account.
        let account = match self.state.entry(address) {
            Entry::Occupied(entry) => entry.into_mut(),
            Entry::Vacant(vac) => vac.insert(
                db.basic(address)
                    .map_err(EVMError::Database)?
                    .map(|i| i.into())
                    .unwrap_or(Account::new_not_existing()),
            ),
        };
        // preload storages.
        for slot in slots {
            if let Entry::Vacant(entry) = account.storage.entry(*slot) {
                let storage = db.storage(address, *slot).map_err(EVMError::Database)?;
                entry.insert(EvmStorageSlot::new(storage));
            }
        }
        Ok(account)
    }

    /// load account into memory. return if it is cold or warm accessed
    #[inline]
    pub fn load_account<DB: Database>(
        &mut self,
        address: Address,
        db: &mut DB,
    ) -> Result<(&mut Account, bool), EVMError<DB::Error>> {
        let (value, is_cold) = match self.state.entry(address) {
            Entry::Occupied(entry) => {
                let account = entry.into_mut();
                let is_cold = account.mark_warm();
                (account, is_cold)
            }
            Entry::Vacant(vac) => {
                let account =
                    if let Some(account) = db.basic(address).map_err(EVMError::Database)? {
                        account.into()
                    } else {
                        Account::new_not_existing()
                    };

                // precompiles are warm loaded so we need to take that into account
                let is_cold = !self.warm_preloaded_addresses.contains(&address);

                (vac.insert(account), is_cold)
            }
        };

        // journal loading of cold account.
        if is_cold {
            self.journal
                .last_mut()
                .unwrap()
                .push(JournalEntry::AccountWarmed { address });
        }

        Ok((value, is_cold))
    }

    /// Load account from database to JournaledState.
    ///
    /// Return boolean pair where first is `is_cold` second bool `is_exists`.
    #[inline]
    pub fn load_account_exist<DB: Database>(
        &mut self,
        address: Address,
        db: &mut DB,
    ) -> Result<LoadAccountResult, EVMError<DB::Error>> {
        let spec = self.spec;
        let (acc, is_cold) = self.load_account(address, db)?;

        let is_spurious_dragon_enabled = SpecId::enabled(spec, SPURIOUS_DRAGON);
        let is_empty = if is_spurious_dragon_enabled {
            acc.is_empty()
        } else {
            let loaded_not_existing = acc.is_loaded_as_not_existing();
            let is_not_touched = !acc.is_touched();
            loaded_not_existing && is_not_touched
        };

        Ok(LoadAccountResult { is_empty, is_cold })
    }

    /// Loads code.
    #[inline]
    pub fn load_code<DB: Database>(
        &mut self,
        address: Address,
        db: &mut DB,
    ) -> Result<(&mut Account, bool), EVMError<DB::Error>> {
        let (acc, is_cold) = self.load_account(address, db)?;
        if acc.info.code.is_none() {
            if acc.info.is_empty_code_hash() {
                let empty = Bytecode::default();
                acc.info.code = Some(empty);
            } else {
                let code = db
                    .code_by_hash(acc.info.code_hash)
                    .map_err(EVMError::Database)?;
                acc.info.code = Some(code);
            }
        }
        Ok((acc, is_cold))
    }

    /// Load storage slot
    ///
    /// # Panics
    ///
    /// Panics if the account is not present in the state.
    #[inline]
    pub fn sload<DB: Database>(
        &mut self,
        address: Address,
        key: U256,
        db: &mut DB,
    ) -> Result<(U256, bool), EVMError<DB::Error>> {
        // assume acc is warm
        let account = self.state.get_mut(&address).unwrap();
        // only if account is created in this tx we can assume that storage is empty.
        let is_newly_created = account.is_created();
        let (value, is_cold) = match account.storage.entry(key) {
            Entry::Occupied(occ) => {
                let slot = occ.into_mut();
                let is_cold = slot.mark_warm();
                (slot.present_value, is_cold)
            }
            Entry::Vacant(vac) => {
                // if storage was cleared, we don't need to ping db.
                let value = if is_newly_created {
                    U256::ZERO
                } else {
                    db.storage(address, key).map_err(EVMError::Database)?
                };

                vac.insert(EvmStorageSlot::new(value));

                (value, true)
            }
        };

        if is_cold {
            // add it to journal as cold loaded.
            self.journal
                .last_mut()
                .unwrap()
                .push(JournalEntry::StorageWarmed { address, key });
        }

        Ok((value, is_cold))
    }

    /// Stores storage slot.
    /// And returns (original,present,new) slot value.
    ///
    /// Note:
    ///
    /// account should already be present in our state.
    #[inline]
    pub fn sstore<DB: Database>(
        &mut self,
        address: Address,
        key: U256,
        new: U256,
        db: &mut DB,
    ) -> Result<SStoreResult, EVMError<DB::Error>> {
        // assume that acc exists and load the slot.
        let (present, is_cold) = self.sload(address, key, db)?;
        let acc = self.state.get_mut(&address).unwrap();

        // if there is no original value in dirty return present value, that is our original.
        let slot = acc.storage.get_mut(&key).unwrap();

        // new value is same as present, we don't need to do anything
        if present == new {
            return Ok(SStoreResult {
                original_value: slot.original_value(),
                present_value: present,
                new_value: new,
                is_cold,
            });
        }

        self.journal
            .last_mut()
            .unwrap()
            .push(JournalEntry::StorageChanged {
                address,
                key,
                had_value: present,
            });
        // insert value into present state.
        slot.present_value = new;
        Ok(SStoreResult {
            original_value: slot.original_value(),
            present_value: present,
            new_value: new,
            is_cold,
        })
    }

    /// Read transient storage tied to the account.
    ///
    /// EIP-1153: Transient storage opcodes
    #[inline]
    pub fn tload(&mut self, address: Address, key: U256) -> U256 {
        self.transient_storage
            .get(&(address, key))
            .copied()
            .unwrap_or_default()
    }

    /// Store transient storage tied to the account.
    ///
    /// If values is different add entry to the journal
    /// so that old state can be reverted if that action is needed.
    ///
    /// EIP-1153: Transient storage opcodes
    #[inline]
    pub fn tstore(&mut self, address: Address, key: U256, new: U256) {
        let had_value = if new == U256::ZERO {
            // if new values is zero, remove entry from transient storage.
            // if previous values was some insert it inside journal.
            // If it is none nothing should be inserted.
            self.transient_storage.remove(&(address, key))
        } else {
            // insert values
            let previous_value = self
                .transient_storage
                .insert((address, key), new)
                .unwrap_or_default();

            // check if previous value is same
            if previous_value != new {
                // if it is different, insert previous values inside journal.
                Some(previous_value)
            } else {
                None
            }
        };

        if let Some(had_value) = had_value {
            // insert in journal only if value was changed.
            self.journal
                .last_mut()
                .unwrap()
                .push(JournalEntry::TransientStorageChange {
                    address,
                    key,
                    had_value,
                });
        }
    }

    /// push log into subroutine
    #[inline]
    pub fn log(&mut self, log: Log) {
        self.logs.push(log);
    }
}

/// Journal entries that are used to track changes to the state and are used to revert it.
#[derive(Debug, Clone, PartialEq, Eq, Hash)]
#[cfg_attr(feature = "serde", derive(serde::Serialize, serde::Deserialize))]
pub enum JournalEntry {
    /// Used to mark account that is warm inside EVM in regards to EIP-2929 AccessList.
    /// Action: We will add Account to state.
    /// Revert: we will remove account from state.
    AccountWarmed { address: Address },
    /// Mark account to be destroyed and journal balance to be reverted
    /// Action: Mark account and transfer the balance
    /// Revert: Unmark the account and transfer balance back
    AccountDestroyed {
        address: Address,
        target: Address,
        was_destroyed: bool, // if account had already been destroyed before this journal entry
        had_balance: U256,
    },
    /// Loading account does not mean that account will need to be added to MerkleTree (touched).
    /// Only when account is called (to execute contract or transfer balance) only then account is made touched.
    /// Action: Mark account touched
    /// Revert: Unmark account touched
    AccountTouched { address: Address },
    /// Transfer balance between two accounts
    /// Action: Transfer balance
    /// Revert: Transfer balance back
    BalanceTransfer {
        from: Address,
        to: Address,
        balance: U256,
    },
    /// Increment nonce
    /// Action: Increment nonce by one
    /// Revert: Decrement nonce by one
    NonceChange {
        address: Address, //geth has nonce value,
    },
    /// Create account:
    /// Actions: Mark account as created
    /// Revert: Unmart account as created and reset nonce to zero.
    AccountCreated { address: Address },
    /// Entry used to track storage changes
    /// Action: Storage change
    /// Revert: Revert to previous value
    StorageChanged {
        address: Address,
        key: U256,
        had_value: U256,
    },
    /// Entry used to track storage warming introduced by EIP-2929.
    /// Action: Storage warmed
    /// Revert: Revert to cold state
    StorageWarmed { address: Address, key: U256 },
    /// It is used to track an EIP-1153 transient storage change.
    /// Action: Transient storage changed.
    /// Revert: Revert to previous value.
    TransientStorageChange {
        address: Address,
        key: U256,
        had_value: U256,
    },
    /// Code changed
    /// Action: Account code changed
    /// Revert: Revert to previous bytecode.
    CodeChange { address: Address },
}

/// SubRoutine checkpoint that will help us to go back from this
#[derive(Debug, Copy, Clone, PartialEq, Eq)]
#[cfg_attr(feature = "serde", derive(serde::Serialize, serde::Deserialize))]
pub struct JournalCheckpoint {
    log_i: usize,
    journal_i: usize,
}<|MERGE_RESOLUTION|>--- conflicted
+++ resolved
@@ -1,12 +1,7 @@
 use crate::interpreter::{InstructionResult, SelfDestructResult};
 use crate::primitives::{
-<<<<<<< HEAD
-    db::Database, hash_map::Entry, Account, Address, Bytecode, EVMError, HashMap, HashSet, Log,
-    SpecId::*, State, StorageSlot, TransientStorage, PRECOMPILE3, U256,
-=======
     db::Database, hash_map::Entry, Account, Address, Bytecode, EVMError, EvmState, EvmStorageSlot,
-    HashMap, HashSet, Log, SpecId::*, TransientStorage, KECCAK_EMPTY, PRECOMPILE3, U256,
->>>>>>> 99367b1d
+    HashMap, HashSet, Log, SpecId::*, TransientStorage, PRECOMPILE3, U256,
 };
 use core::mem;
 use revm_interpreter::primitives::SpecId;
@@ -15,7 +10,7 @@
 
 /// JournalState is internal EVM state that is used to contain state and track changes to that state.
 /// It contains journal of changes that happened to state so that they can be reverted.
-#[derive(Debug, Clone, Eq, PartialEq)]
+#[derive(Debug, Clone, PartialEq, Eq)]
 #[cfg_attr(feature = "serde", derive(serde::Serialize, serde::Deserialize))]
 pub struct JournaledState {
     /// Current state.
