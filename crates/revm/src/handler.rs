--- conflicted
+++ resolved
@@ -91,7 +91,6 @@
         handler
     }
 
-<<<<<<< HEAD
     /// Handler for scroll
     #[cfg(feature = "scroll")]
     pub fn scroll<SPEC: Spec + 'static>() -> Self {
@@ -103,10 +102,7 @@
         handler
     }
 
-    /// Optimism with spec. Similar to [`Self::mainnet_with_spec`]
-=======
     /// Optimism with spec. Similar to [`Self::mainnet_with_spec`].
->>>>>>> 1640b8f6
     #[cfg(feature = "optimism")]
     pub fn optimism_with_spec(spec_id: SpecId) -> Self {
         spec_to_generic!(spec_id, Self::optimism::<SPEC>())
