[package]
authors = ["Dragan Rakita <dragan0rakita@gmail.com>"]
description = "revm - Rust Ethereum Virtual Machine"
edition = "2021"
keywords = ["no_std", "ethereum", "evm", "revm"]
license = "MIT"
name = "revm"
repository = "https://github.com/bluealloy/revm"
<<<<<<< HEAD
version = "17.1.0"
=======
version = "18.0.0"
>>>>>>> 900409f1
readme = "../../README.md"

[package.metadata.docs.rs]
all-features = true
rustdoc-args = ["--cfg", "docsrs"]

[lints.rust]
unreachable_pub = "warn"
unused_must_use = "deny"
rust_2018_idioms = "deny"

[lints.rustdoc]
all = "warn"

[dependencies]
# revm
revm-interpreter = { path = "../interpreter", version = "14.0.0", default-features = false }
revm-precompile = { path = "../precompile", version = "15.0.0", default-features = false }

# misc
auto_impl = { version = "1.2", default-features = false }
cfg-if = "1.0"
dyn-clone = "1.0"

# Optional
serde = { version = "1.0", default-features = false, features = [
    "derive",
    "rc",
], optional = true }
serde_json = { version = "1.0", default-features = false, features = [
    "alloc",
], optional = true }

# ethersdb
tokio = { version = "1.40", features = [
    "rt-multi-thread",
    "macros",
], optional = true }
ethers-providers = { version = "2.0", optional = true }
ethers-core = { version = "2.0", optional = true }

# alloydb
<<<<<<< HEAD
alloy-provider = { version = "0.5.3", optional = true, default-features = false }
alloy-eips = { version = "0.5.3", optional = true, default-features = false }
alloy-transport = { version = "0.5.3", optional = true, default-features = false }
=======
alloy-provider = { version = "0.5.4", optional = true, default-features = false }
alloy-eips = { version = "0.5.4", optional = true, default-features = false }
alloy-transport = { version = "0.5.4", optional = true, default-features = false }
>>>>>>> 900409f1

[dev-dependencies]
alloy-sol-types = { version = "0.8.2", default-features = false, features = [
    "std",
] }
ethers-contract = { version = "2.0.14", default-features = false }
anyhow = "1.0.87"
criterion = "0.5"
indicatif = "0.17"
reqwest = { version = "0.12" }
rstest = "0.22.0"
alloy-provider = "0.5.3"

[features]
default = ["std", "c-kzg", "secp256k1", "portable", "blst"]
std = [
    "serde?/std",
    "serde_json?/std",
    "serde_json?/preserve_order",
    "revm-interpreter/std",
    "revm-precompile/std",
]
hashbrown = ["revm-interpreter/hashbrown", "revm-precompile/hashbrown"]
serde = ["dep:serde", "revm-interpreter/serde"]
serde-json = ["serde", "dep:serde_json"]
arbitrary = ["revm-interpreter/arbitrary"]
asm-keccak = ["revm-interpreter/asm-keccak", "revm-precompile/asm-keccak"]
portable = ["revm-precompile/portable", "revm-interpreter/portable"]

test-utils = []
ordered-cache-db = []

optimism = ["revm-interpreter/optimism", "revm-precompile/optimism"]
# Optimism default handler enabled Optimism handler register by default in EvmBuilder.
optimism-default-handler = [
    "optimism",
    "revm-precompile/optimism-default-handler",
    "revm-interpreter/optimism-default-handler",
]
negate-optimism-default-handler = [
    "revm-precompile/negate-optimism-default-handler",
    "revm-interpreter/negate-optimism-default-handler",
]

scroll = ["revm-interpreter/scroll", "revm-precompile/scroll"]
# Scroll default handler enabled Scroll handler register by default in EvmBuilder.
scroll-default-handler = [
    "scroll",
    "revm-precompile/scroll-default-handler",
    "revm-interpreter/scroll-default-handler",
]
negate-scroll-default-handler = [
    "revm-precompile/negate-scroll-default-handler",
    "revm-interpreter/negate-scroll-default-handler",
]
scroll-poseidon-codehash = [
    "scroll",
    "revm-interpreter/scroll-poseidon-codehash",
]

ethersdb = ["std", "dep:tokio", "dep:ethers-providers", "dep:ethers-core"]

alloydb = [
    "std",
    "dep:tokio",
    "dep:alloy-provider",
    "dep:alloy-eips",
    "dep:alloy-transport",
]

dev = [
    "memory_limit",
    "optional_balance_check",
    "optional_block_gas_limit",
    "optional_eip3607",
    "optional_gas_refund",
    "optional_no_base_fee",
    "optional_beneficiary_reward",
]
memory_limit = ["revm-interpreter/memory_limit"]
optional_balance_check = ["revm-interpreter/optional_balance_check"]
optional_block_gas_limit = ["revm-interpreter/optional_block_gas_limit"]
optional_eip3607 = ["revm-interpreter/optional_eip3607"]
optional_gas_refund = ["revm-interpreter/optional_gas_refund"]
optional_no_base_fee = ["revm-interpreter/optional_no_base_fee"]
optional_beneficiary_reward = ["revm-interpreter/optional_beneficiary_reward"]

# See comments in `revm-precompile`
secp256k1 = ["revm-precompile/secp256k1"]
c-kzg = ["revm-precompile/c-kzg"]
# `kzg-rs` is not audited but useful for `no_std` environment, use it with causing and default to `c-kzg` if possible.
kzg-rs = ["revm-precompile/kzg-rs"]
blst = ["revm-precompile/blst"]

all = [
    "std",
    "hashbrown",
    "serde",
    "serde-json",
    "arbitrary",
    "asm-keccak",
    "portable",
    "ethersdb",
    "alloydb",
    "dev",
    "revm-interpreter/all",
    "revm-precompile/all",
]

[[example]]
name = "fork_ref_transact"
path = "../../examples/fork_ref_transact.rs"
required-features = ["ethersdb"]

[[example]]
name = "generate_block_traces"
path = "../../examples/generate_block_traces.rs"
required-features = ["std", "serde-json", "ethersdb"]

[[example]]
name = "db_by_ref"
path = "../../examples/db_by_ref.rs"
required-features = ["std", "serde-json"]

#[[example]]
#name = "uniswap_v2_usdc_swap"
#path = "../../examples/uniswap_v2_usdc_swap.rs"
#required-features = ["alloydb"]

[[bench]]
name = "bench"
path = "benches/bench.rs"
harness = false<|MERGE_RESOLUTION|>--- conflicted
+++ resolved
@@ -6,11 +6,7 @@
 license = "MIT"
 name = "revm"
 repository = "https://github.com/bluealloy/revm"
-<<<<<<< HEAD
-version = "17.1.0"
-=======
 version = "18.0.0"
->>>>>>> 900409f1
 readme = "../../README.md"
 
 [package.metadata.docs.rs]
@@ -53,15 +49,9 @@
 ethers-core = { version = "2.0", optional = true }
 
 # alloydb
-<<<<<<< HEAD
-alloy-provider = { version = "0.5.3", optional = true, default-features = false }
-alloy-eips = { version = "0.5.3", optional = true, default-features = false }
-alloy-transport = { version = "0.5.3", optional = true, default-features = false }
-=======
 alloy-provider = { version = "0.5.4", optional = true, default-features = false }
 alloy-eips = { version = "0.5.4", optional = true, default-features = false }
 alloy-transport = { version = "0.5.4", optional = true, default-features = false }
->>>>>>> 900409f1
 
 [dev-dependencies]
 alloy-sol-types = { version = "0.8.2", default-features = false, features = [
