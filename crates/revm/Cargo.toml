[package]
authors = ["Dragan Rakita <dragan0rakita@gmail.com>"]
description = "revm - Rust Ethereum Virtual Machine"
edition = "2021"
keywords = ["no_std", "ethereum", "evm", "revm"]
license = "MIT"
name = "revm"
repository = "https://github.com/bluealloy/revm"
<<<<<<< HEAD
version = "16.0.0"
=======
version = "17.0.0"
>>>>>>> 74e32abd
readme = "../../README.md"

[package.metadata.docs.rs]
all-features = true
rustdoc-args = ["--cfg", "docsrs"]

[lints.rust]
unreachable_pub = "warn"
unused_must_use = "deny"
rust_2018_idioms = "deny"

[lints.rustdoc]
all = "warn"

[dependencies]
# revm
<<<<<<< HEAD
revm-interpreter = { path = "../interpreter", version = "12.0.0", default-features = false }
revm-precompile = { path = "../precompile", version = "13.0.0", default-features = false }
=======
revm-interpreter = { path = "../interpreter", version = "13.0.0", default-features = false }
revm-precompile = { path = "../precompile", version = "14.0.0", default-features = false }
>>>>>>> 74e32abd

# misc
auto_impl = { version = "1.2", default-features = false }
cfg-if = "1.0"
dyn-clone = "1.0"

# Optional
serde = { version = "1.0", default-features = false, features = [
    "derive",
    "rc",
], optional = true }
serde_json = { version = "1.0", default-features = false, features = [
    "alloc",
], optional = true }

# ethersdb
tokio = { version = "1.40", features = [
    "rt-multi-thread",
    "macros",
], optional = true }
ethers-providers = { version = "2.0", optional = true }
ethers-core = { version = "2.0", optional = true }

# alloydb
alloy-provider = { version = "0.3", optional = true, default-features = false }
<<<<<<< HEAD
alloy-eips = { version = "0.3", optional = true, default-features = false }
=======
alloy-eips = { version = "0.3.1", optional = true, default-features = false }
>>>>>>> 74e32abd
alloy-transport = { version = "0.3", optional = true, default-features = false }

[dev-dependencies]
alloy-sol-types = { version = "0.8.2", default-features = false, features = [
    "std",
] }
ethers-contract = { version = "2.0.14", default-features = false }
anyhow = "1.0.87"
criterion = "0.5"
indicatif = "0.17"
reqwest = { version = "0.12" }
rstest = "0.22.0"

alloy-provider = "0.3"

[features]
default = ["std", "c-kzg", "secp256k1", "portable", "blst"]
std = [
    "serde?/std",
    "serde_json?/std",
    "serde_json?/preserve_order",
    "revm-interpreter/std",
    "revm-precompile/std",
]
hashbrown = ["revm-interpreter/hashbrown", "revm-precompile/hashbrown"]
serde = ["dep:serde", "revm-interpreter/serde"]
serde-json = ["serde", "dep:serde_json"]
arbitrary = ["revm-interpreter/arbitrary"]
asm-keccak = ["revm-interpreter/asm-keccak", "revm-precompile/asm-keccak"]
portable = ["revm-precompile/portable", "revm-interpreter/portable"]

test-utils = []
ordered-cache-db = []

optimism = ["revm-interpreter/optimism", "revm-precompile/optimism"]
# Optimism default handler enabled Optimism handler register by default in EvmBuilder.
optimism-default-handler = [
    "optimism",
    "revm-precompile/optimism-default-handler",
    "revm-interpreter/optimism-default-handler",
]
negate-optimism-default-handler = [
    "revm-precompile/negate-optimism-default-handler",
    "revm-interpreter/negate-optimism-default-handler",
]

scroll = ["revm-interpreter/scroll", "revm-precompile/scroll"]
# Scroll default handler enabled Scroll handler register by default in EvmBuilder.
scroll-default-handler = [
    "scroll",
    "revm-precompile/scroll-default-handler",
    "revm-interpreter/scroll-default-handler",
]
negate-scroll-default-handler = [
    "revm-precompile/negate-scroll-default-handler",
    "revm-interpreter/negate-scroll-default-handler",
]
scroll-poseidon-codehash = [
    "scroll",
    "revm-interpreter/scroll-poseidon-codehash",
]

ethersdb = ["std", "dep:tokio", "dep:ethers-providers", "dep:ethers-core"]

alloydb = [
    "std",
    "dep:tokio",
    "dep:alloy-provider",
    "dep:alloy-eips",
    "dep:alloy-transport",
]

dev = [
    "memory_limit",
    "optional_balance_check",
    "optional_block_gas_limit",
    "optional_eip3607",
    "optional_gas_refund",
    "optional_no_base_fee",
    "optional_beneficiary_reward",
]
memory_limit = ["revm-interpreter/memory_limit"]
optional_balance_check = ["revm-interpreter/optional_balance_check"]
optional_block_gas_limit = ["revm-interpreter/optional_block_gas_limit"]
optional_eip3607 = ["revm-interpreter/optional_eip3607"]
optional_gas_refund = ["revm-interpreter/optional_gas_refund"]
optional_no_base_fee = ["revm-interpreter/optional_no_base_fee"]
optional_beneficiary_reward = ["revm-interpreter/optional_beneficiary_reward"]

# See comments in `revm-precompile`
secp256k1 = ["revm-precompile/secp256k1"]
c-kzg = ["revm-precompile/c-kzg"]
# `kzg-rs` is not audited but useful for `no_std` environment, use it with causing and default to `c-kzg` if possible.
kzg-rs = ["revm-precompile/kzg-rs"]
blst = ["revm-precompile/blst"]

all = [
    "std",
    "hashbrown",
    "serde",
    "serde-json",
    "arbitrary",
    "asm-keccak",
    "portable",
    "ethersdb",
    "alloydb",
    "dev",
    "revm-interpreter/all",
    "revm-precompile/all",
]

[[example]]
name = "fork_ref_transact"
path = "../../examples/fork_ref_transact.rs"
required-features = ["ethersdb"]

[[example]]
name = "generate_block_traces"
path = "../../examples/generate_block_traces.rs"
required-features = ["std", "serde-json", "ethersdb"]

[[example]]
name = "db_by_ref"
path = "../../examples/db_by_ref.rs"
required-features = ["std", "serde-json"]

#[[example]]
#name = "uniswap_v2_usdc_swap"
#path = "../../examples/uniswap_v2_usdc_swap.rs"
#required-features = ["alloydb"]

[[bench]]
name = "bench"
path = "benches/bench.rs"
harness = false<|MERGE_RESOLUTION|>--- conflicted
+++ resolved
@@ -6,11 +6,7 @@
 license = "MIT"
 name = "revm"
 repository = "https://github.com/bluealloy/revm"
-<<<<<<< HEAD
-version = "16.0.0"
-=======
 version = "17.0.0"
->>>>>>> 74e32abd
 readme = "../../README.md"
 
 [package.metadata.docs.rs]
@@ -27,13 +23,8 @@
 
 [dependencies]
 # revm
-<<<<<<< HEAD
-revm-interpreter = { path = "../interpreter", version = "12.0.0", default-features = false }
-revm-precompile = { path = "../precompile", version = "13.0.0", default-features = false }
-=======
 revm-interpreter = { path = "../interpreter", version = "13.0.0", default-features = false }
 revm-precompile = { path = "../precompile", version = "14.0.0", default-features = false }
->>>>>>> 74e32abd
 
 # misc
 auto_impl = { version = "1.2", default-features = false }
@@ -59,11 +50,7 @@
 
 # alloydb
 alloy-provider = { version = "0.3", optional = true, default-features = false }
-<<<<<<< HEAD
-alloy-eips = { version = "0.3", optional = true, default-features = false }
-=======
 alloy-eips = { version = "0.3.1", optional = true, default-features = false }
->>>>>>> 74e32abd
 alloy-transport = { version = "0.3", optional = true, default-features = false }
 
 [dev-dependencies]
