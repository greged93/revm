[package]
authors = ["Dragan Rakita <dragan0rakita@gmail.com>"]
description = "revm - Rust Ethereum Virtual Machine"
edition = "2021"
keywords = ["no_std", "ethereum", "evm", "revm"]
license = "MIT"
name = "revm"
repository = "https://github.com/bluealloy/revm"
version = "6.1.0"
readme = "../../README.md"

[package.metadata.docs.rs]
all-features = true
rustdoc-args = ["--cfg", "docsrs"]

[dependencies]
# revm
revm-interpreter = { path = "../interpreter", version = "3.1.0", default-features = false }
revm-precompile = { path = "../precompile", version = "4.1.0", default-features = false }

# misc
auto_impl = { version = "1.1", default-features = false }
cfg-if = "1.0"

# Optional
serde = { version = "1.0", default-features = false, features = [
    "derive",
    "rc",
], optional = true }
serde_json = { version = "1.0", default-features = false, features = [
    "alloc",
], optional = true }

# ethersdb
tokio = { version = "1.36", features = [
    "rt-multi-thread",
    "macros",
], optional = true }
ethers-providers = { version = "2.0", optional = true }
ethers-core = { version = "2.0", optional = true }
futures = { version = "0.3.30", optional = true }

[dev-dependencies]
ethers-contract = { version = "2.0.13", default-features = false }
anyhow = "1.0.80"
criterion = "0.5"
indicatif = "0.17"

[features]
default = ["std", "c-kzg", "secp256k1", "portable"]
std = [
    "serde?/std",
    "serde_json?/std",
    "serde_json?/preserve_order",
    "revm-interpreter/std",
    "revm-precompile/std",
]
serde = ["dep:serde", "revm-interpreter/serde"]
serde-json = ["serde", "dep:serde_json"]
arbitrary = ["revm-interpreter/arbitrary"]
asm-keccak = ["revm-interpreter/asm-keccak", "revm-precompile/asm-keccak"]
portable = ["revm-precompile/portable", "revm-interpreter/portable"]

test-utils = []

optimism = ["revm-interpreter/optimism", "revm-precompile/optimism"]
# Optimism default handler enabled Optimism handler register by default in EvmBuilder.
optimism-default-handler = [
    "optimism",
    "revm-precompile/optimism-default-handler",
    "revm-interpreter/optimism-default-handler",
]
negate-optimism-default-handler = [
    "revm-precompile/negate-optimism-default-handler",
    "revm-interpreter/negate-optimism-default-handler",
]

<<<<<<< HEAD
scroll = ["revm-interpreter/scroll", "revm-precompile/scroll"]
# Scroll default handler enabled Scroll handler register by default in EvmBuilder.
scroll-default-handler = [
    "scroll",
    "revm-precompile/scroll-default-handler",
    "revm-interpreter/scroll-default-handler",
]
negate-scroll-default-handler = [
    "revm-precompile/negate-scroll-default-handler",
    "revm-interpreter/negate-scroll-default-handler",
]


=======
>>>>>>> 46bbcfc1
ethersdb = [
    "std",
    "tokio",
    "futures",
    "ethers-providers",
    "ethers-core",
] # Negate optimism default handler

dev = [
    "memory_limit",
    "optional_balance_check",
    "optional_block_gas_limit",
    "optional_eip3607",
    "optional_gas_refund",
    "optional_no_base_fee",
    "optional_beneficiary_reward",
]
memory_limit = ["revm-interpreter/memory_limit"]
optional_balance_check = ["revm-interpreter/optional_balance_check"]
optional_block_gas_limit = ["revm-interpreter/optional_block_gas_limit"]
optional_eip3607 = ["revm-interpreter/optional_eip3607"]
optional_gas_refund = ["revm-interpreter/optional_gas_refund"]
optional_no_base_fee = ["revm-interpreter/optional_no_base_fee"]
optional_beneficiary_reward = ["revm-interpreter/optional_beneficiary_reward"]

# See comments in `revm-precompile`
secp256k1 = ["revm-precompile/secp256k1"]
c-kzg = ["revm-precompile/c-kzg"]

[[example]]
name = "fork_ref_transact"
path = "../../examples/fork_ref_transact.rs"
required-features = ["ethersdb"]

[[example]]
name = "generate_block_traces"
path = "../../examples/generate_block_traces.rs"
required-features = ["std", "serde-json", "ethersdb"]

[[bench]]
name = "bench"
path = "benches/bench.rs"
harness = false<|MERGE_RESOLUTION|>--- conflicted
+++ resolved
@@ -75,7 +75,6 @@
     "revm-interpreter/negate-optimism-default-handler",
 ]
 
-<<<<<<< HEAD
 scroll = ["revm-interpreter/scroll", "revm-precompile/scroll"]
 # Scroll default handler enabled Scroll handler register by default in EvmBuilder.
 scroll-default-handler = [
@@ -89,8 +88,6 @@
 ]
 
 
-=======
->>>>>>> 46bbcfc1
 ethersdb = [
     "std",
     "tokio",
