--- conflicted
+++ resolved
@@ -5,12 +5,10 @@
 };
 use std::vec::Vec;
 
-<<<<<<< HEAD
+use super::LoadAccountResult;
+
 #[cfg(feature = "scroll")]
 use revm_primitives::POSEIDON_EMPTY;
-=======
-use super::LoadAccountResult;
->>>>>>> a04c7cdc
 
 /// A dummy [Host] implementation.
 #[derive(Clone, Debug, Default, PartialEq, Eq)]
