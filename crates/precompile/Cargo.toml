--- conflicted
+++ resolved
@@ -87,7 +87,6 @@
     "revm-primitives/negate-optimism-default-handler",
 ]
 
-<<<<<<< HEAD
 scroll = ["revm-primitives/scroll"]
 # Scroll default handler enabled Scroll handler register by default in EvmBuilder.
 scroll-default-handler = [
@@ -97,10 +96,9 @@
 negate-scroll-default-handler = [
     "revm-primitives/negate-scroll-default-handler",
 ]
-=======
+
 # Enables the p256verify precompile.
 secp256r1 = ["dep:p256"]
->>>>>>> 99367b1d
 
 # These libraries may not work on all no_std platforms as they depend on C.
 
@@ -118,7 +116,9 @@
 
 all = [
     "std",
+    "hashbrown",
     "asm-keccak",
+    "secp256r1",
     "c-kzg",
     "portable",
     "secp256k1",
