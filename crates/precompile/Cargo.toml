[package]
authors = ["Dragan Rakita <dragan0rakita@gmail.com>"]
description = "revm Precompiles - Ethereum compatible precompiled contracts"
edition = "2021"
keywords = ["no_std", "ethereum", "evm", "revm", "precompiles"]
license = "MIT"
name = "revm-precompile"
repository = "https://github.com/bluealloy/revm"
<<<<<<< HEAD
version = "13.0.0"
=======
version = "14.0.0"
>>>>>>> 74e32abd
readme = "../../README.md"

[package.metadata.docs.rs]
all-features = true
rustdoc-args = ["--cfg", "docsrs"]

[lints.rust]
unreachable_pub = "warn"
unused_must_use = "deny"
rust_2018_idioms = "deny"

[lints.rustdoc]
all = "warn"

[dependencies]
<<<<<<< HEAD
revm-primitives = { path = "../primitives", version = "12.0.0", default-features = false }
=======
revm-primitives = { path = "../primitives", version = "13.0.0", default-features = false }
>>>>>>> 74e32abd
once_cell = { version = "1.19", default-features = false, features = ["alloc"] }

# ecRecover
k256 = { version = "0.13.3", default-features = false, features = ["ecdsa"] }
secp256k1 = { version = ">=0.28, <=0.29", default-features = false, features = [
    "alloc",
    "recovery",
    "rand",
    "global-context",
], optional = true }

# SHA2-256 and RIPEMD-160
sha2 = { version = "0.10", default-features = false }
ripemd = { version = "0.1", default-features = false }

# modexp
aurora-engine-modexp = { version = "1.1", default-features = false }

# ecAdd, ecMul, ecPairing
bn = { package = "substrate-bn", version = "0.6", default-features = false }

# KZG point evaluation precompile
c-kzg = { version = "1.0.3", default-features = false, optional = true, features = [
    "ethereum_kzg_settings",
] }

# Optionally use `kzg-rs` for a pure Rust implementation of KZG point evaluation.
kzg-rs = { version = "0.2.3", default-features = false, optional = true }

# BLS12-381 precompiles
blst = { version = "0.3.13", optional = true }

# p256verify precompile
p256 = { version = "0.13.2", optional = true, default-features = false, features = [
    "ecdsa",
] }

# utils
cfg-if = { version = "1.0", default-features = false }

[dev-dependencies]
criterion = "0.5"
rand = { version = "0.8", features = ["std"] }
eyre = "0.6.12"
rstest = "0.22.0"
serde = "1.0"
serde_json = "1.0"
serde_derive = "1.0"

[features]
default = ["std", "c-kzg", "secp256k1", "portable", "blst"]
std = [
    "revm-primitives/std",
    "k256/std",
    "once_cell/std",
    "ripemd/std",
    "sha2/std",
    "c-kzg?/std",
    "secp256k1?/std",
]
hashbrown = ["revm-primitives/hashbrown"]
asm-keccak = ["revm-primitives/asm-keccak"]

optimism = ["revm-primitives/optimism", "secp256r1"]
# Optimism default handler enabled Optimism handler register by default in EvmBuilder.
optimism-default-handler = [
    "optimism",
    "revm-primitives/optimism-default-handler",
]
negate-optimism-default-handler = [
    "revm-primitives/negate-optimism-default-handler",
]

scroll = ["revm-primitives/scroll"]
# Scroll default handler enabled Scroll handler register by default in EvmBuilder.
scroll-default-handler = [
    "scroll",
    "revm-primitives/scroll-default-handler",
]
negate-scroll-default-handler = [
    "revm-primitives/negate-scroll-default-handler",
]

# Enables the p256verify precompile.
secp256r1 = ["dep:p256"]

# These libraries may not work on all no_std platforms as they depend on C.

# Enables the KZG point evaluation precompile.
c-kzg = ["dep:c-kzg", "revm-primitives/c-kzg"]
# `kzg-rs` is not audited but useful for `no_std` environment, use it with causing and default to `c-kzg` if possible.
kzg-rs = ["dep:kzg-rs", "revm-primitives/kzg-rs"]

portable = ["revm-primitives/portable", "c-kzg?/portable"]

# Use `secp256k1` as a faster alternative to `k256`.
# The problem that `secp256k1` has is it fails to build for `wasm` target on Windows and Mac as it is c lib.
# In Linux it passes. If you don't require to build wasm on win/mac, it is safe to use it and it is enabled by default.
secp256k1 = ["dep:secp256k1"]

# Enables the BLS12-381 precompiles.
blst = ["dep:blst"]

all = [
    "std",
    "hashbrown",
    "asm-keccak",
    "secp256r1",
    "c-kzg",
    "portable",
    "secp256k1",
]

[[bench]]
name = "bench"
path = "benches/bench.rs"
harness = false<|MERGE_RESOLUTION|>--- conflicted
+++ resolved
@@ -6,11 +6,7 @@
 license = "MIT"
 name = "revm-precompile"
 repository = "https://github.com/bluealloy/revm"
-<<<<<<< HEAD
-version = "13.0.0"
-=======
 version = "14.0.0"
->>>>>>> 74e32abd
 readme = "../../README.md"
 
 [package.metadata.docs.rs]
@@ -26,11 +22,7 @@
 all = "warn"
 
 [dependencies]
-<<<<<<< HEAD
-revm-primitives = { path = "../primitives", version = "12.0.0", default-features = false }
-=======
 revm-primitives = { path = "../primitives", version = "13.0.0", default-features = false }
->>>>>>> 74e32abd
 once_cell = { version = "1.19", default-features = false, features = ["alloc"] }
 
 # ecRecover
