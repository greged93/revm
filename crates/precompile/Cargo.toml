--- conflicted
+++ resolved
@@ -93,8 +93,8 @@
 # In Linux it passes. If you don't require to build wasm on win/mac, it is safe to use it and it is enabled by default.
 secp256k1 = ["dep:secp256k1"]
 
-<<<<<<< HEAD
-faster-hash = ["revm-primitives/faster-hash"]
+# Enables the BLS12-381 precompiles.
+blst = ["dep:blst"]
 
 all = [
     "std",
@@ -102,12 +102,7 @@
     "c-kzg",
     "portable",
     "secp256k1",
-    "faster-hash"
 ]
-=======
-# Enables the BLS12-381 precompiles.
-blst = ["dep:blst"]
->>>>>>> a04c7cdc
 
 [[bench]]
 name = "bench"
