[package]
authors = ["Dragan Rakita <dragan0rakita@gmail.com>"]
description = "revm primitives"
edition = "2021"
keywords = ["no_std", "ethereum", "evm", "revm", "types"]
license = "MIT"
name = "revm-primitives"
repository = "https://github.com/bluealloy/revm"
version = "1.3.0"
readme = "../../README.md"

[dependencies]
alloy-primitives = { version = "0.4", default-features = false, features = [
    "rlp",
] }
alloy-rlp = { version = "0.3", default-features = false, features = ["derive"] }
hashbrown = "0.14"
auto_impl = "1.1"
bitvec = { version = "1", default-features = false, features = ["alloc"] }
bitflags = { version = "2.4.0", default-features = false }

# For setting the CfgEnv KZGSettings. Enabled by c-kzg flag.
c-kzg = { version = "0.1.1", default-features = false, optional = true }
once_cell = { version = "1.18", default-features = false, optional = true }

# utility
enumn = "0.1"

# optional
serde = { version = "1.0", features = ["derive", "rc"], optional = true }
<<<<<<< HEAD
arbitrary = { version = "1.3", features = ["derive"], optional = true }
proptest = { version = "1.1", optional = true }
proptest-derive = { version = "0.4", optional = true }

# scroll
halo2_proofs = { git = "https://github.com/scroll-tech/halo2.git", branch = "v1.1", optional = true }
hash-circuit = { package = "poseidon-circuit", git = "https://github.com/scroll-tech/poseidon-circuit.git", branch = "scroll-dev-1201", optional = true }

[dev-dependencies]
arbitrary = { version = "1.3", features = ["derive"] }
proptest = "1.1"
proptest-derive = "0.4"
ruint = { version = "1.10.1", features = [
    "primitive-types",
    "rlp",
    "proptest",
    "arbitrary",
] }
=======
>>>>>>> 23cbac47

[build-dependencies]
hex = "0.4"

[features]
default = ["std", "c-kzg"]
std = ["alloy-rlp/std", "hex/std", "bitvec/std", "bitflags/std"]
serde = [
    "dep:serde",
    "alloy-primitives/serde",
    "hex/serde",
    "hashbrown/serde",
    "bitvec/serde",
    "bitflags/serde",
    "c-kzg?/serde",
]
arbitrary = ["std", "alloy-primitives/arbitrary", "bitflags/arbitrary"]

optimism = []
scroll = ["halo2_proofs", "hash-circuit"]

dev = [
    "memory_limit",
    "optional_balance_check",
    "optional_block_gas_limit",
    "optional_eip3607",
    "optional_gas_refund",
    "optional_no_base_fee",
]
memory_limit = []
no_gas_measuring = []
optional_balance_check = []
optional_block_gas_limit = []
optional_eip3607 = []
optional_gas_refund = []
optional_no_base_fee = []

# See comments in `revm-precompile`
c-kzg = ["dep:c-kzg", "dep:once_cell"]<|MERGE_RESOLUTION|>--- conflicted
+++ resolved
@@ -28,27 +28,10 @@
 
 # optional
 serde = { version = "1.0", features = ["derive", "rc"], optional = true }
-<<<<<<< HEAD
-arbitrary = { version = "1.3", features = ["derive"], optional = true }
-proptest = { version = "1.1", optional = true }
-proptest-derive = { version = "0.4", optional = true }
 
 # scroll
 halo2_proofs = { git = "https://github.com/scroll-tech/halo2.git", branch = "v1.1", optional = true }
 hash-circuit = { package = "poseidon-circuit", git = "https://github.com/scroll-tech/poseidon-circuit.git", branch = "scroll-dev-1201", optional = true }
-
-[dev-dependencies]
-arbitrary = { version = "1.3", features = ["derive"] }
-proptest = "1.1"
-proptest-derive = "0.4"
-ruint = { version = "1.10.1", features = [
-    "primitive-types",
-    "rlp",
-    "proptest",
-    "arbitrary",
-] }
-=======
->>>>>>> 23cbac47
 
 [build-dependencies]
 hex = "0.4"
