pub mod handler_cfg;

pub use handler_cfg::{CfgEnvWithHandlerCfg, EnvWithHandlerCfg, HandlerCfg};

use crate::{
    calc_blob_gasprice, AccessListItem, Account, Address, AuthorizationList, Bytes, InvalidHeader,
    InvalidTransaction, Spec, SpecId, B256, GAS_PER_BLOB, MAX_BLOB_NUMBER_PER_BLOCK, MAX_CODE_SIZE,
    MAX_INITCODE_SIZE, U256, VERSIONED_HASH_VERSION_KZG,
};
use alloy_primitives::TxKind;
use core::cmp::{min, Ordering};
use core::hash::Hash;
use std::boxed::Box;
use std::vec::Vec;

/// EVM environment configuration.
#[derive(Clone, Debug, Default, PartialEq, Eq)]
#[cfg_attr(feature = "serde", derive(serde::Serialize, serde::Deserialize))]
pub struct Env {
    /// Configuration of the EVM itself.
    pub cfg: CfgEnv,
    /// Configuration of the block the transaction is in.
    pub block: BlockEnv,
    /// Configuration of the transaction that is being executed.
    pub tx: TxEnv,
}

impl Env {
    /// Resets environment to default values.
    #[inline]
    pub fn clear(&mut self) {
        *self = Self::default();
    }

    /// Create boxed [Env].
    #[inline]
    pub fn boxed(cfg: CfgEnv, block: BlockEnv, tx: TxEnv) -> Box<Self> {
        Box::new(Self { cfg, block, tx })
    }

    /// Calculates the effective gas price of the transaction.
    #[inline]
    pub fn effective_gas_price(&self) -> U256 {
        if let Some(priority_fee) = self.tx.gas_priority_fee {
            min(self.tx.gas_price, self.block.basefee + priority_fee)
        } else {
            self.tx.gas_price
        }
    }

    /// Calculates the [EIP-4844] `data_fee` of the transaction.
    ///
    /// Returns `None` if `Cancun` is not enabled. This is enforced in [`Env::validate_block_env`].
    ///
    /// [EIP-4844]: https://eips.ethereum.org/EIPS/eip-4844
    #[inline]
    pub fn calc_data_fee(&self) -> Option<U256> {
        self.block.get_blob_gasprice().map(|blob_gas_price| {
            U256::from(blob_gas_price).saturating_mul(U256::from(self.tx.get_total_blob_gas()))
        })
    }

    /// Calculates the maximum [EIP-4844] `data_fee` of the transaction.
    ///
    /// This is used for ensuring that the user has at least enough funds to pay the
    /// `max_fee_per_blob_gas * total_blob_gas`, on top of regular gas costs.
    ///
    /// See EIP-4844:
    /// <https://github.com/ethereum/EIPs/blob/master/EIPS/eip-4844.md#execution-layer-validation>
    pub fn calc_max_data_fee(&self) -> Option<U256> {
        self.tx.max_fee_per_blob_gas.map(|max_fee_per_blob_gas| {
            max_fee_per_blob_gas.saturating_mul(U256::from(self.tx.get_total_blob_gas()))
        })
    }

    /// Validate the block environment.
    #[inline]
    pub fn validate_block_env<SPEC: Spec>(&self) -> Result<(), InvalidHeader> {
        // `prevrandao` is required for the merge
        if SPEC::enabled(SpecId::MERGE) && self.block.prevrandao.is_none() {
            return Err(InvalidHeader::PrevrandaoNotSet);
        }
        // `excess_blob_gas` is required for Cancun
        if SPEC::enabled(SpecId::CANCUN) && self.block.blob_excess_gas_and_price.is_none() {
            return Err(InvalidHeader::ExcessBlobGasNotSet);
        }
        Ok(())
    }

    /// Validate transaction data that is set inside ENV and return error if something is wrong.
    ///
    /// Return initial spend gas (Gas needed to execute transaction).
    #[inline]
    pub fn validate_tx<SPEC: Spec>(&self) -> Result<(), InvalidTransaction> {
        // Check if the transaction's chain id is correct
        if let Some(tx_chain_id) = self.tx.chain_id {
            cfg_if::cfg_if! {
                if #[cfg(not(feature = "scroll"))] {
                    if tx_chain_id != self.cfg.chain_id {
                        return Err(InvalidTransaction::InvalidChainId);
                    }
                } else {
                    if !self.tx.scroll.is_l1_msg && tx_chain_id != self.cfg.chain_id {
                        return Err(InvalidTransaction::InvalidChainId);
                    }
                }
            }
        }

        // Check if gas_limit is more than block_gas_limit
        if !self.cfg.is_block_gas_limit_disabled()
            && U256::from(self.tx.gas_limit) > self.block.gas_limit
        {
            return Err(InvalidTransaction::CallerGasLimitMoreThanBlock);
        }

        // Check that access list is empty for transactions before BERLIN
        if !SPEC::enabled(SpecId::BERLIN) && !self.tx.access_list.is_empty() {
            return Err(InvalidTransaction::AccessListNotSupported);
        }

        // BASEFEE tx check
        if SPEC::enabled(SpecId::LONDON) {
            if let Some(priority_fee) = self.tx.gas_priority_fee {
                if priority_fee > self.tx.gas_price {
                    // or gas_max_fee for eip1559
                    return Err(InvalidTransaction::PriorityFeeGreaterThanMaxFee);
                }
            }

            // check minimal cost against basefee
            if !self.cfg.is_base_fee_check_disabled()
                && self.effective_gas_price() < self.block.basefee
            {
                return Err(InvalidTransaction::GasPriceLessThanBasefee);
            }
        }

        // EIP-3860: Limit and meter initcode
        if SPEC::enabled(SpecId::SHANGHAI) && self.tx.transact_to.is_create() {
            let max_initcode_size = self
                .cfg
                .limit_contract_code_size
                .map(|limit| limit.saturating_mul(2))
                .unwrap_or(MAX_INITCODE_SIZE);
            if self.tx.data.len() > max_initcode_size {
                return Err(InvalidTransaction::CreateInitCodeSizeLimit);
            }
        }

        // - For before CANCUN, check that `blob_hashes` and `max_fee_per_blob_gas` are empty / not set
        if !SPEC::enabled(SpecId::CANCUN)
            && (self.tx.max_fee_per_blob_gas.is_some() || !self.tx.blob_hashes.is_empty())
        {
            return Err(InvalidTransaction::BlobVersionedHashesNotSupported);
        }

        // Presence of max_fee_per_blob_gas means that this is blob transaction.
        if let Some(max) = self.tx.max_fee_per_blob_gas {
            // ensure that the user was willing to at least pay the current blob gasprice
            let price = self.block.get_blob_gasprice().expect("already checked");
            if U256::from(price) > max {
                return Err(InvalidTransaction::BlobGasPriceGreaterThanMax);
            }

            // there must be at least one blob
            if self.tx.blob_hashes.is_empty() {
                return Err(InvalidTransaction::EmptyBlobs);
            }

            // The field `to` deviates slightly from the semantics with the exception
            // that it MUST NOT be nil and therefore must always represent
            // a 20-byte address. This means that blob transactions cannot
            // have the form of a create transaction.
            if self.tx.transact_to.is_create() {
                return Err(InvalidTransaction::BlobCreateTransaction);
            }

            // all versioned blob hashes must start with VERSIONED_HASH_VERSION_KZG
            for blob in self.tx.blob_hashes.iter() {
                if blob[0] != VERSIONED_HASH_VERSION_KZG {
                    return Err(InvalidTransaction::BlobVersionNotSupported);
                }
            }

            // ensure the total blob gas spent is at most equal to the limit
            // assert blob_gas_used <= MAX_BLOB_GAS_PER_BLOCK
            let num_blobs = self.tx.blob_hashes.len();
            if num_blobs > MAX_BLOB_NUMBER_PER_BLOCK as usize {
                return Err(InvalidTransaction::TooManyBlobs {
                    have: num_blobs,
                    max: MAX_BLOB_NUMBER_PER_BLOCK as usize,
                });
            }
        } else {
            // if max_fee_per_blob_gas is not set, then blob_hashes must be empty
            if !self.tx.blob_hashes.is_empty() {
                return Err(InvalidTransaction::BlobVersionedHashesNotSupported);
            }
        }

        // check if EIP-7702 transaction is enabled.
        if !SPEC::enabled(SpecId::PRAGUE) && self.tx.authorization_list.is_some() {
            return Err(InvalidTransaction::AuthorizationListNotSupported);
        }

        if let Some(auth_list) = &self.tx.authorization_list {
            // The transaction is considered invalid if the length of authorization_list is zero.
            if auth_list.is_empty() {
                return Err(InvalidTransaction::EmptyAuthorizationList);
            }

<<<<<<< HEAD
            // Validate the authorization item signature `v` to be less than u8::MAX.
            auth_list.is_valid()?;

=======
>>>>>>> 74e32abd
            // Check if other fields are unset.
            if self.tx.max_fee_per_blob_gas.is_some() || !self.tx.blob_hashes.is_empty() {
                return Err(InvalidTransaction::AuthorizationListInvalidFields);
            }
        }

        Ok(())
    }

    /// Validate transaction against state.
    ///
    /// # Panics
    ///
    /// If account code is not loaded.
    #[inline]
    pub fn validate_tx_against_state<SPEC: Spec>(
        &self,
        account: &mut Account,
    ) -> Result<(), InvalidTransaction> {
        // EIP-3607: Reject transactions from senders with deployed code
        // This EIP is introduced after london but there was no collision in past
        // so we can leave it enabled always
        if !self.cfg.is_eip3607_disabled() {
            let bytecode = &account.info.code.as_ref().unwrap();
            // allow EOAs whose code is a valid delegation designation,
            // i.e. 0xef0100 || address, to continue to originate transactions.
            if !bytecode.is_empty() && !bytecode.is_eip7702() {
                return Err(InvalidTransaction::RejectCallerWithCode);
            }
        }

        // Check that the transaction's nonce is correct
        if let Some(tx) = self.tx.nonce {
            let state = account.info.nonce;
            match tx.cmp(&state) {
                Ordering::Greater => {
                    return Err(InvalidTransaction::NonceTooHigh { tx, state });
                }
                Ordering::Less => {
                    return Err(InvalidTransaction::NonceTooLow { tx, state });
                }
                _ => {}
            }
        }

        let mut balance_check = U256::from(self.tx.gas_limit)
            .checked_mul(self.tx.gas_price)
            .and_then(|gas_cost| gas_cost.checked_add(self.tx.value))
            .ok_or(InvalidTransaction::OverflowPaymentInTransaction)?;

        if SPEC::enabled(SpecId::CANCUN) {
            // if the tx is not a blob tx, this will be None, so we add zero
            let data_fee = self.calc_max_data_fee().unwrap_or_default();
            balance_check = balance_check
                .checked_add(U256::from(data_fee))
                .ok_or(InvalidTransaction::OverflowPaymentInTransaction)?;
        }

        // Check if account has enough balance for gas_limit*gas_price and value transfer.
        // Transfer will be done inside `*_inner` functions.
        if balance_check > account.info.balance {
            if self.cfg.is_balance_check_disabled() {
                // Add transaction cost to balance to ensure execution doesn't fail.
                account.info.balance = balance_check;
            } else {
                return Err(InvalidTransaction::LackOfFundForMaxFee {
                    fee: Box::new(balance_check),
                    balance: Box::new(account.info.balance),
                });
            }
        }

        Ok(())
    }
}

/// EVM configuration.
#[cfg_attr(feature = "serde", derive(serde::Serialize, serde::Deserialize))]
#[derive(Clone, Debug, Eq, PartialEq)]
#[non_exhaustive]
pub struct CfgEnv {
    /// Chain ID of the EVM, it will be compared to the transaction's Chain ID.
    /// Chain ID is introduced EIP-155
    pub chain_id: u64,
    /// KZG Settings for point evaluation precompile. By default, this is loaded from the ethereum mainnet trusted setup.
    #[cfg(any(feature = "c-kzg", feature = "kzg-rs"))]
    #[cfg_attr(feature = "serde", serde(skip))]
    pub kzg_settings: crate::kzg::EnvKzgSettings,
    /// Bytecode that is created with CREATE/CREATE2 is by default analysed and jumptable is created.
    /// This is very beneficial for testing and speeds up execution of that bytecode if called multiple times.
    ///
    /// Default: Analyse
    pub perf_analyse_created_bytecodes: AnalysisKind,
    /// If some it will effects EIP-170: Contract code size limit. Useful to increase this because of tests.
    /// By default it is 0x6000 (~25kb).
    pub limit_contract_code_size: Option<usize>,
    /// A hard memory limit in bytes beyond which [crate::result::OutOfGasError::Memory] cannot be resized.
    ///
    /// In cases where the gas limit may be extraordinarily high, it is recommended to set this to
    /// a sane value to prevent memory allocation panics. Defaults to `2^32 - 1` bytes per
    /// EIP-1985.
    #[cfg(feature = "memory_limit")]
    pub memory_limit: u64,
    /// Skip balance checks if true. Adds transaction cost to balance to ensure execution doesn't fail.
    #[cfg(feature = "optional_balance_check")]
    pub disable_balance_check: bool,
    /// There are use cases where it's allowed to provide a gas limit that's higher than a block's gas limit. To that
    /// end, you can disable the block gas limit validation.
    /// By default, it is set to `false`.
    #[cfg(feature = "optional_block_gas_limit")]
    pub disable_block_gas_limit: bool,
    /// EIP-3607 rejects transactions from senders with deployed code. In development, it can be desirable to simulate
    /// calls from contracts, which this setting allows.
    /// By default, it is set to `false`.
    #[cfg(feature = "optional_eip3607")]
    pub disable_eip3607: bool,
    /// Disables all gas refunds. This is useful when using chains that have gas refunds disabled e.g. Avalanche.
    /// Reasoning behind removing gas refunds can be found in EIP-3298.
    /// By default, it is set to `false`.
    #[cfg(feature = "optional_gas_refund")]
    pub disable_gas_refund: bool,
    /// Disables base fee checks for EIP-1559 transactions.
    /// This is useful for testing method calls with zero gas price.
    /// By default, it is set to `false`.
    #[cfg(feature = "optional_no_base_fee")]
    pub disable_base_fee: bool,
    /// Disables the payout of the reward to the beneficiary.
    /// By default, it is set to `false`.
    #[cfg(feature = "optional_beneficiary_reward")]
    pub disable_beneficiary_reward: bool,
}

impl CfgEnv {
    /// Returns max code size from [`Self::limit_contract_code_size`] if set
    /// or default [`MAX_CODE_SIZE`] value.
    pub fn max_code_size(&self) -> usize {
        self.limit_contract_code_size.unwrap_or(MAX_CODE_SIZE)
    }

    pub fn with_chain_id(mut self, chain_id: u64) -> Self {
        self.chain_id = chain_id;
        self
    }

    #[cfg(feature = "optional_eip3607")]
    pub fn is_eip3607_disabled(&self) -> bool {
        self.disable_eip3607
    }

    #[cfg(not(feature = "optional_eip3607"))]
    pub fn is_eip3607_disabled(&self) -> bool {
        false
    }

    #[cfg(feature = "optional_balance_check")]
    pub fn is_balance_check_disabled(&self) -> bool {
        self.disable_balance_check
    }

    #[cfg(not(feature = "optional_balance_check"))]
    pub fn is_balance_check_disabled(&self) -> bool {
        false
    }

    #[cfg(feature = "optional_gas_refund")]
    pub fn is_gas_refund_disabled(&self) -> bool {
        self.disable_gas_refund
    }

    #[cfg(not(feature = "optional_gas_refund"))]
    pub fn is_gas_refund_disabled(&self) -> bool {
        false
    }

    #[cfg(feature = "optional_no_base_fee")]
    pub fn is_base_fee_check_disabled(&self) -> bool {
        self.disable_base_fee
    }

    #[cfg(not(feature = "optional_no_base_fee"))]
    pub fn is_base_fee_check_disabled(&self) -> bool {
        false
    }

    #[cfg(feature = "optional_block_gas_limit")]
    pub fn is_block_gas_limit_disabled(&self) -> bool {
        self.disable_block_gas_limit
    }

    #[cfg(not(feature = "optional_block_gas_limit"))]
    pub fn is_block_gas_limit_disabled(&self) -> bool {
        false
    }

    #[cfg(feature = "optional_beneficiary_reward")]
    pub fn is_beneficiary_reward_disabled(&self) -> bool {
        self.disable_beneficiary_reward
    }

    #[cfg(not(feature = "optional_beneficiary_reward"))]
    pub fn is_beneficiary_reward_disabled(&self) -> bool {
        false
    }
}

impl Default for CfgEnv {
    fn default() -> Self {
        Self {
            chain_id: 1,
            perf_analyse_created_bytecodes: AnalysisKind::default(),
            limit_contract_code_size: None,
            #[cfg(any(feature = "c-kzg", feature = "kzg-rs"))]
            kzg_settings: crate::kzg::EnvKzgSettings::Default,
            #[cfg(feature = "memory_limit")]
            memory_limit: (1 << 32) - 1,
            #[cfg(feature = "optional_balance_check")]
            disable_balance_check: false,
            #[cfg(feature = "optional_block_gas_limit")]
            disable_block_gas_limit: false,
            #[cfg(feature = "optional_eip3607")]
            disable_eip3607: false,
            #[cfg(feature = "optional_gas_refund")]
            disable_gas_refund: false,
            #[cfg(feature = "optional_no_base_fee")]
            disable_base_fee: false,
            #[cfg(feature = "optional_beneficiary_reward")]
            disable_beneficiary_reward: false,
        }
    }
}

/// The block environment.
#[derive(Clone, Debug, PartialEq, Eq, Hash)]
#[cfg_attr(feature = "serde", derive(serde::Serialize, serde::Deserialize))]
pub struct BlockEnv {
    /// The number of ancestor blocks of this block (block height).
    pub number: U256,
    /// Coinbase or miner or address that created and signed the block.
    ///
    /// This is the receiver address of all the gas spent in the block.
    pub coinbase: Address,

    /// The timestamp of the block in seconds since the UNIX epoch.
    pub timestamp: U256,
    /// The gas limit of the block.
    pub gas_limit: U256,
    /// The base fee per gas, added in the London upgrade with [EIP-1559].
    ///
    /// [EIP-1559]: https://eips.ethereum.org/EIPS/eip-1559
    pub basefee: U256,
    /// The difficulty of the block.
    ///
    /// Unused after the Paris (AKA the merge) upgrade, and replaced by `prevrandao`.
    pub difficulty: U256,
    /// The output of the randomness beacon provided by the beacon chain.
    ///
    /// Replaces `difficulty` after the Paris (AKA the merge) upgrade with [EIP-4399].
    ///
    /// NOTE: `prevrandao` can be found in a block in place of `mix_hash`.
    ///
    /// [EIP-4399]: https://eips.ethereum.org/EIPS/eip-4399
    pub prevrandao: Option<B256>,
    /// Excess blob gas and blob gasprice.
    /// See also [`crate::calc_excess_blob_gas`]
    /// and [`calc_blob_gasprice`].
    ///
    /// Incorporated as part of the Cancun upgrade via [EIP-4844].
    ///
    /// [EIP-4844]: https://eips.ethereum.org/EIPS/eip-4844
    pub blob_excess_gas_and_price: Option<BlobExcessGasAndPrice>,
}

impl BlockEnv {
    /// Takes `blob_excess_gas` saves it inside env
    /// and calculates `blob_fee` with [`BlobExcessGasAndPrice`].
    pub fn set_blob_excess_gas_and_price(&mut self, excess_blob_gas: u64) {
        self.blob_excess_gas_and_price = Some(BlobExcessGasAndPrice::new(excess_blob_gas));
    }
    /// See [EIP-4844] and [`crate::calc_blob_gasprice`].
    ///
    /// Returns `None` if `Cancun` is not enabled. This is enforced in [`Env::validate_block_env`].
    ///
    /// [EIP-4844]: https://eips.ethereum.org/EIPS/eip-4844
    #[inline]
    pub fn get_blob_gasprice(&self) -> Option<u128> {
        self.blob_excess_gas_and_price
            .as_ref()
            .map(|a| a.blob_gasprice)
    }

    /// Return `blob_excess_gas` header field. See [EIP-4844].
    ///
    /// Returns `None` if `Cancun` is not enabled. This is enforced in [`Env::validate_block_env`].
    ///
    /// [EIP-4844]: https://eips.ethereum.org/EIPS/eip-4844
    #[inline]
    pub fn get_blob_excess_gas(&self) -> Option<u64> {
        self.blob_excess_gas_and_price
            .as_ref()
            .map(|a| a.excess_blob_gas)
    }

    /// Clears environment and resets fields to default values.
    #[inline]
    pub fn clear(&mut self) {
        *self = Self::default();
    }
}

impl Default for BlockEnv {
    fn default() -> Self {
        Self {
            number: U256::ZERO,
            coinbase: Address::ZERO,
            timestamp: U256::from(1),
            gas_limit: U256::MAX,
            basefee: U256::ZERO,
            difficulty: U256::ZERO,
            prevrandao: Some(B256::ZERO),
            blob_excess_gas_and_price: Some(BlobExcessGasAndPrice::new(0)),
        }
    }
}

/// The transaction environment.
#[derive(Clone, Debug, PartialEq, Eq)]
#[cfg_attr(feature = "serde", derive(serde::Serialize, serde::Deserialize))]
pub struct TxEnv {
    /// Caller aka Author aka transaction signer.
    pub caller: Address,
    /// The gas limit of the transaction.
    pub gas_limit: u64,
    /// The gas price of the transaction.
    pub gas_price: U256,
    /// The destination of the transaction.
    pub transact_to: TxKind,
    /// The value sent to `transact_to`.
    pub value: U256,
    /// The data of the transaction.
    pub data: Bytes,

    /// The nonce of the transaction.
    ///
    /// Caution: If set to `None`, then nonce validation against the account's nonce is skipped: [InvalidTransaction::NonceTooHigh] and [InvalidTransaction::NonceTooLow]
    pub nonce: Option<u64>,

    /// The chain ID of the transaction. If set to `None`, no checks are performed.
    ///
    /// Incorporated as part of the Spurious Dragon upgrade via [EIP-155].
    ///
    /// [EIP-155]: https://eips.ethereum.org/EIPS/eip-155
    pub chain_id: Option<u64>,

    /// A list of addresses and storage keys that the transaction plans to access.
    ///
    /// Added in [EIP-2930].
    ///
    /// [EIP-2930]: https://eips.ethereum.org/EIPS/eip-2930
    pub access_list: Vec<AccessListItem>,

    /// The priority fee per gas.
    ///
    /// Incorporated as part of the London upgrade via [EIP-1559].
    ///
    /// [EIP-1559]: https://eips.ethereum.org/EIPS/eip-1559
    pub gas_priority_fee: Option<U256>,

    /// The list of blob versioned hashes. Per EIP there should be at least
    /// one blob present if [`Self::max_fee_per_blob_gas`] is `Some`.
    ///
    /// Incorporated as part of the Cancun upgrade via [EIP-4844].
    ///
    /// [EIP-4844]: https://eips.ethereum.org/EIPS/eip-4844
    pub blob_hashes: Vec<B256>,

    /// The max fee per blob gas.
    ///
    /// Incorporated as part of the Cancun upgrade via [EIP-4844].
    ///
    /// [EIP-4844]: https://eips.ethereum.org/EIPS/eip-4844
    pub max_fee_per_blob_gas: Option<U256>,

    /// List of authorizations, that contains the signature that authorizes this
    /// caller to place the code to signer account.
    ///
    /// Set EOA account code for one transaction
    ///
    /// [EIP-Set EOA account code for one transaction](https://eips.ethereum.org/EIPS/eip-7702)
    pub authorization_list: Option<AuthorizationList>,

    #[cfg_attr(feature = "serde", serde(flatten))]
    #[cfg(feature = "optimism")]
    /// Optimism fields.
    pub optimism: OptimismFields,

    #[cfg_attr(feature = "serde", serde(flatten))]
    #[cfg(feature = "scroll")]
    /// Scroll fields
    pub scroll: ScrollFields,
}

pub enum TxType {
    Legacy,
    Eip1559,
    BlobTx,
    EofCreate,
}

impl TxEnv {
    /// See [EIP-4844], [`Env::calc_data_fee`], and [`Env::calc_max_data_fee`].
    ///
    /// [EIP-4844]: https://eips.ethereum.org/EIPS/eip-4844
    #[inline]
    pub fn get_total_blob_gas(&self) -> u64 {
        GAS_PER_BLOB * self.blob_hashes.len() as u64
    }

    /// Clears environment and resets fields to default values.
    #[inline]
    pub fn clear(&mut self) {
        *self = Self::default();
    }
}

impl Default for TxEnv {
    fn default() -> Self {
        Self {
            caller: Address::ZERO,
            gas_limit: u64::MAX,
            gas_price: U256::ZERO,
            gas_priority_fee: None,
            transact_to: TxKind::Call(Address::ZERO), // will do nothing
            value: U256::ZERO,
            data: Bytes::new(),
            chain_id: None,
            nonce: None,
            access_list: Vec::new(),
            blob_hashes: Vec::new(),
            max_fee_per_blob_gas: None,
            authorization_list: None,
            #[cfg(feature = "optimism")]
            optimism: OptimismFields::default(),
            #[cfg(feature = "scroll")]
            scroll: ScrollFields::default(),
        }
    }
}

/// Structure holding block blob excess gas and it calculates blob fee.
///
/// Incorporated as part of the Cancun upgrade via [EIP-4844].
///
/// [EIP-4844]: https://eips.ethereum.org/EIPS/eip-4844
#[derive(Clone, Debug, PartialEq, Eq, Hash)]
#[cfg_attr(feature = "serde", derive(serde::Serialize, serde::Deserialize))]
pub struct BlobExcessGasAndPrice {
    /// The excess blob gas of the block.
    pub excess_blob_gas: u64,
    /// The calculated blob gas price based on the `excess_blob_gas`, See [calc_blob_gasprice]
    pub blob_gasprice: u128,
}

impl BlobExcessGasAndPrice {
    /// Creates a new instance by calculating the blob gas price with [`calc_blob_gasprice`].
    pub fn new(excess_blob_gas: u64) -> Self {
        let blob_gasprice = calc_blob_gasprice(excess_blob_gas);
        Self {
            excess_blob_gas,
            blob_gasprice,
        }
    }
}

/// Additional [TxEnv] fields for optimism.
#[cfg(feature = "optimism")]
#[derive(Clone, Debug, Default, PartialEq, Eq, Hash)]
#[cfg_attr(feature = "serde", derive(serde::Serialize, serde::Deserialize))]
pub struct OptimismFields {
    /// The source hash is used to make sure that deposit transactions do
    /// not have identical hashes.
    ///
    /// L1 originated deposit transaction source hashes are computed using
    /// the hash of the l1 block hash and the l1 log index.
    /// L1 attributes deposit source hashes are computed with the l1 block
    /// hash and the sequence number = l2 block number - l2 epoch start
    /// block number.
    ///
    /// These two deposit transaction sources specify a domain in the outer
    /// hash so there are no collisions.
    pub source_hash: Option<B256>,
    /// The amount to increase the balance of the `from` account as part of
    /// a deposit transaction. This is unconditional and is applied to the
    /// `from` account even if the deposit transaction fails since
    /// the deposit is pre-paid on L1.
    pub mint: Option<u128>,
    /// Whether or not the transaction is a system transaction.
    pub is_system_transaction: Option<bool>,
    /// An enveloped EIP-2718 typed transaction. This is used
    /// to compute the L1 tx cost using the L1 block info, as
    /// opposed to requiring downstream apps to compute the cost
    /// externally.
    /// This field is optional to allow the [TxEnv] to be constructed
    /// for non-optimism chains when the `optimism` feature is enabled,
    /// but the [CfgEnv] `optimism` field is set to false.
    pub enveloped_tx: Option<Bytes>,
}

/// Additional [TxEnv] fields for scroll.
#[cfg(feature = "scroll")]
#[derive(Clone, Debug, Default, PartialEq, Eq, Hash)]
#[cfg_attr(feature = "serde", derive(serde::Serialize, serde::Deserialize))]
pub struct ScrollFields {
    pub is_l1_msg: bool,
    /// The RLP-encoded bytes of the transaction. This is used
    /// to compute the L1 tx cost using the L1 block info.
    pub rlp_bytes: Option<Bytes>,
}

/// Transaction destination
pub type TransactTo = TxKind;

/// Create scheme.
#[derive(Clone, Copy, Debug, Eq, PartialEq, Hash)]
#[cfg_attr(feature = "serde", derive(serde::Serialize, serde::Deserialize))]
pub enum CreateScheme {
    /// Legacy create scheme of `CREATE`.
    Create,
    /// Create scheme of `CREATE2`.
    Create2 {
        /// Salt.
        salt: U256,
    },
}

/// What bytecode analysis to perform.
#[derive(Clone, Default, Debug, Eq, PartialEq, Hash)]
#[cfg_attr(feature = "serde", derive(serde::Serialize, serde::Deserialize))]
pub enum AnalysisKind {
    /// Do not perform bytecode analysis.
    Raw,
    /// Perform bytecode analysis.
    #[default]
    Analyse,
}

#[cfg(test)]
mod tests {
    use super::*;

    #[test]
    fn test_validate_tx_chain_id() {
        let mut env = Env::default();
        env.tx.chain_id = Some(1);
        env.cfg.chain_id = 2;
        assert_eq!(
            env.validate_tx::<crate::LatestSpec>(),
            Err(InvalidTransaction::InvalidChainId)
        );
    }

    #[test]
    fn test_validate_tx_access_list() {
        let mut env = Env::default();
        env.tx.access_list = vec![AccessListItem {
            address: Address::ZERO,
            storage_keys: vec![],
        }];
        assert_eq!(
            env.validate_tx::<crate::FrontierSpec>(),
            Err(InvalidTransaction::AccessListNotSupported)
        );
    }
}<|MERGE_RESOLUTION|>--- conflicted
+++ resolved
@@ -210,12 +210,6 @@
                 return Err(InvalidTransaction::EmptyAuthorizationList);
             }
 
-<<<<<<< HEAD
-            // Validate the authorization item signature `v` to be less than u8::MAX.
-            auth_list.is_valid()?;
-
-=======
->>>>>>> 74e32abd
             // Check if other fields are unset.
             if self.tx.max_fee_per_blob_gas.is_some() || !self.tx.blob_hashes.is_empty() {
                 return Err(InvalidTransaction::AuthorizationListInvalidFields);
