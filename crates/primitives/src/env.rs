--- conflicted
+++ resolved
@@ -10,17 +10,13 @@
 use alloc::boxed::Box;
 use core::cmp::{min, Ordering};
 
-<<<<<<< HEAD
 #[cfg(not(feature = "scroll"))]
 use crate::KECCAK_EMPTY;
 #[cfg(feature = "scroll")]
 use crate::POSEIDON_EMPTY;
 
-#[derive(Clone, Debug, Default, PartialEq, Eq)]
-=======
 /// EVM environment configuration.
 #[derive(Clone, Debug, Default, PartialEq, Eq, Hash)]
->>>>>>> ccca8c68
 #[cfg_attr(feature = "serde", derive(serde::Serialize, serde::Deserialize))]
 pub struct Env {
     /// Configuration of the EVM itself.
@@ -141,19 +137,10 @@
             }
         }
 
-<<<<<<< HEAD
-    #[cfg_attr(feature = "serde", serde(flatten))]
-    #[cfg(feature = "optimism")]
-    pub optimism: OptimismFields,
-
-    pub l1_fee: U256,
-}
-=======
         // Check that access list is empty for transactions before BERLIN
         if !SPEC::enabled(SpecId::BERLIN) && !self.tx.access_list.is_empty() {
             return Err(InvalidTransaction::AccessListNotSupported);
         }
->>>>>>> ccca8c68
 
         // - For CANCUN and later, check that the gas price is not more than the tx max
         // - For before CANCUN, check that `blob_hashes` and `max_fee_per_blob_gas` are empty / not set
@@ -213,7 +200,12 @@
         // EIP-3607: Reject transactions from senders with deployed code
         // This EIP is introduced after london but there was no collision in past
         // so we can leave it enabled always
+        #[cfg(not(feature = "scroll"))]
         if !self.cfg.is_eip3607_disabled() && account.info.code_hash != KECCAK_EMPTY {
+            return Err(InvalidTransaction::RejectCallerWithCode);
+        }
+        #[cfg(feature = "scroll")]
+        if !self.cfg.is_eip3607_disabled() && account.info.code_hash != POSEIDON_EMPTY {
             return Err(InvalidTransaction::RejectCallerWithCode);
         }
 
@@ -499,7 +491,84 @@
     }
 }
 
-<<<<<<< HEAD
+/// The transaction environment.
+#[derive(Clone, Debug, PartialEq, Eq, Hash)]
+#[cfg_attr(feature = "serde", derive(serde::Serialize, serde::Deserialize))]
+pub struct TxEnv {
+    /// Caller aka Author aka transaction signer.
+    pub caller: Address,
+    /// The gas limit of the transaction.
+    pub gas_limit: u64,
+    /// The gas price of the transaction.
+    pub gas_price: U256,
+    /// The destination of the transaction.
+    pub transact_to: TransactTo,
+    /// The value sent to `transact_to`.
+    pub value: U256,
+    /// The data of the transaction.
+    pub data: Bytes,
+    /// The nonce of the transaction. If set to `None`, no checks are performed.
+    pub nonce: Option<u64>,
+
+    /// The chain ID of the transaction. If set to `None`, no checks are performed.
+    ///
+    /// Incorporated as part of the Spurious Dragon upgrade via [EIP-155].
+    ///
+    /// [EIP-155]: https://eips.ethereum.org/EIPS/eip-155
+    pub chain_id: Option<u64>,
+
+    /// A list of addresses and storage keys that the transaction plans to access.
+    ///
+    /// Added in [EIP-2930].
+    ///
+    /// [EIP-2930]: https://eips.ethereum.org/EIPS/eip-2930
+    pub access_list: Vec<(Address, Vec<U256>)>,
+
+    /// The priority fee per gas.
+    ///
+    /// Incorporated as part of the London upgrade via [EIP-1559].
+    ///
+    /// [EIP-1559]: https://eips.ethereum.org/EIPS/eip-1559
+    pub gas_priority_fee: Option<U256>,
+
+    /// The list of blob versioned hashes. Per EIP there should be at least
+    /// one blob present if [`Self::max_fee_per_blob_gas`] is `Some`.
+    ///
+    /// Incorporated as part of the Cancun upgrade via [EIP-4844].
+    ///
+    /// [EIP-4844]: https://eips.ethereum.org/EIPS/eip-4844
+    pub blob_hashes: Vec<B256>,
+
+    /// The max fee per blob gas.
+    ///
+    /// Incorporated as part of the Cancun upgrade via [EIP-4844].
+    ///
+    /// [EIP-4844]: https://eips.ethereum.org/EIPS/eip-4844
+    pub max_fee_per_blob_gas: Option<U256>,
+
+    #[cfg_attr(feature = "serde", serde(flatten))]
+    #[cfg(feature = "optimism")]
+    pub optimism: OptimismFields,
+
+    pub l1_fee: U256,
+}
+
+impl TxEnv {
+    /// See [EIP-4844], [`Env::calc_data_fee`], and [`Env::calc_max_data_fee`].
+    ///
+    /// [EIP-4844]: https://eips.ethereum.org/EIPS/eip-4844
+    #[inline]
+    pub fn get_total_blob_gas(&self) -> u64 {
+        GAS_PER_BLOB * self.blob_hashes.len() as u64
+    }
+
+    /// Clears environment and resets fields to default values.
+    #[inline]
+    pub fn clear(&mut self) {
+        *self = Self::default();
+    }
+}
+
 impl Default for TxEnv {
     fn default() -> Self {
         Self {
@@ -521,104 +590,6 @@
         }
     }
 }
-=======
-/// The transaction environment.
-#[derive(Clone, Debug, PartialEq, Eq, Hash)]
-#[cfg_attr(feature = "serde", derive(serde::Serialize, serde::Deserialize))]
-pub struct TxEnv {
-    /// Caller aka Author aka transaction signer.
-    pub caller: Address,
-    /// The gas limit of the transaction.
-    pub gas_limit: u64,
-    /// The gas price of the transaction.
-    pub gas_price: U256,
-    /// The destination of the transaction.
-    pub transact_to: TransactTo,
-    /// The value sent to `transact_to`.
-    pub value: U256,
-    /// The data of the transaction.
-    pub data: Bytes,
-    /// The nonce of the transaction. If set to `None`, no checks are performed.
-    pub nonce: Option<u64>,
->>>>>>> ccca8c68
-
-    /// The chain ID of the transaction. If set to `None`, no checks are performed.
-    ///
-    /// Incorporated as part of the Spurious Dragon upgrade via [EIP-155].
-    ///
-    /// [EIP-155]: https://eips.ethereum.org/EIPS/eip-155
-    pub chain_id: Option<u64>,
-
-    /// A list of addresses and storage keys that the transaction plans to access.
-    ///
-    /// Added in [EIP-2930].
-    ///
-    /// [EIP-2930]: https://eips.ethereum.org/EIPS/eip-2930
-    pub access_list: Vec<(Address, Vec<U256>)>,
-
-    /// The priority fee per gas.
-    ///
-    /// Incorporated as part of the London upgrade via [EIP-1559].
-    ///
-    /// [EIP-1559]: https://eips.ethereum.org/EIPS/eip-1559
-    pub gas_priority_fee: Option<U256>,
-
-    /// The list of blob versioned hashes. Per EIP there should be at least
-    /// one blob present if [`Self::max_fee_per_blob_gas`] is `Some`.
-    ///
-    /// Incorporated as part of the Cancun upgrade via [EIP-4844].
-    ///
-    /// [EIP-4844]: https://eips.ethereum.org/EIPS/eip-4844
-    pub blob_hashes: Vec<B256>,
-
-    /// The max fee per blob gas.
-    ///
-    /// Incorporated as part of the Cancun upgrade via [EIP-4844].
-    ///
-    /// [EIP-4844]: https://eips.ethereum.org/EIPS/eip-4844
-    pub max_fee_per_blob_gas: Option<U256>,
-
-    #[cfg_attr(feature = "serde", serde(flatten))]
-    #[cfg(feature = "optimism")]
-    pub optimism: OptimismFields,
-}
-
-impl TxEnv {
-    /// See [EIP-4844], [`Env::calc_data_fee`], and [`Env::calc_max_data_fee`].
-    ///
-    /// [EIP-4844]: https://eips.ethereum.org/EIPS/eip-4844
-    #[inline]
-    pub fn get_total_blob_gas(&self) -> u64 {
-        GAS_PER_BLOB * self.blob_hashes.len() as u64
-    }
-
-    /// Clears environment and resets fields to default values.
-    #[inline]
-    pub fn clear(&mut self) {
-        *self = Self::default();
-    }
-}
-
-impl Default for TxEnv {
-    fn default() -> Self {
-        Self {
-            caller: Address::ZERO,
-            gas_limit: u64::MAX,
-            gas_price: U256::ZERO,
-            gas_priority_fee: None,
-            transact_to: TransactTo::Call(Address::ZERO), // will do nothing
-            value: U256::ZERO,
-            data: Bytes::new(),
-            chain_id: None,
-            nonce: None,
-            access_list: Vec::new(),
-            blob_hashes: Vec::new(),
-            max_fee_per_blob_gas: None,
-            #[cfg(feature = "optimism")]
-            optimism: OptimismFields::default(),
-        }
-    }
-}
 
 /// Structure holding block blob excess gas and it calculates blob fee.
 ///
@@ -698,36 +669,9 @@
 
     /// Creates a contract.
     #[inline]
-<<<<<<< HEAD
-    pub fn validate_tx_against_state(
-        &self,
-        account: &mut Account,
-    ) -> Result<(), InvalidTransaction> {
-        // EIP-3607: Reject transactions from senders with deployed code
-        // This EIP is introduced after london but there was no collision in past
-        // so we can leave it enabled always
-        if !self.cfg.is_eip3607_disabled() {
-            #[cfg(not(feature = "scroll"))]
-            if account.info.code_hash != KECCAK_EMPTY {
-                return Err(InvalidTransaction::RejectCallerWithCode);
-            }
-            #[cfg(feature = "scroll")]
-            if account.info.code_hash != POSEIDON_EMPTY {
-                return Err(InvalidTransaction::RejectCallerWithCode);
-            }
-        }
-
-        // On Optimism, deposit transactions do not have verification on the nonce
-        // nor the balance of the account.
-        #[cfg(feature = "optimism")]
-        if self.cfg.optimism && self.tx.optimism.source_hash.is_some() {
-            return Ok(());
-        }
-=======
     pub fn create() -> Self {
         Self::Create(CreateScheme::Create)
     }
->>>>>>> ccca8c68
 
     /// Creates a contract with the given salt using `CREATE2`.
     #[inline]
