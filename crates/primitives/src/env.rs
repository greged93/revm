pub mod handler_cfg;

pub use handler_cfg::{CfgEnvWithHandlerCfg, EnvWithHandlerCfg, HandlerCfg};

use crate::{
<<<<<<< HEAD
    calc_blob_gasprice, Account, Address, Bytes, InvalidHeader, InvalidTransaction, Spec, SpecId,
    B256, GAS_PER_BLOB, MAX_BLOB_NUMBER_PER_BLOCK, MAX_INITCODE_SIZE, U256,
=======
    calc_blob_gasprice, Account, Address, Bytes, HashMap, InvalidHeader, InvalidTransaction, Spec,
    SpecId, B256, GAS_PER_BLOB, KECCAK_EMPTY, MAX_BLOB_NUMBER_PER_BLOCK, MAX_INITCODE_SIZE, U256,
>>>>>>> a04c7cdc
    VERSIONED_HASH_VERSION_KZG,
};
use core::cmp::{min, Ordering};
use core::hash::Hash;
use std::boxed::Box;
use std::vec::Vec;

#[cfg(not(feature = "scroll"))]
use crate::KECCAK_EMPTY;
#[cfg(feature = "scroll")]
use crate::POSEIDON_EMPTY;

/// EVM environment configuration.
#[derive(Clone, Debug, Default, PartialEq, Eq)]
#[cfg_attr(feature = "serde", derive(serde::Serialize, serde::Deserialize))]
pub struct Env {
    /// Configuration of the EVM itself.
    pub cfg: CfgEnv,
    /// Configuration of the block the transaction is in.
    pub block: BlockEnv,
    /// Configuration of the transaction that is being executed.
    pub tx: TxEnv,
}

impl Env {
    /// Resets environment to default values.
    #[inline]
    pub fn clear(&mut self) {
        *self = Self::default();
    }

    /// Create boxed [Env].
    #[inline]
    pub fn boxed(cfg: CfgEnv, block: BlockEnv, tx: TxEnv) -> Box<Self> {
        Box::new(Self { cfg, block, tx })
    }

    /// Calculates the effective gas price of the transaction.
    #[inline]
    pub fn effective_gas_price(&self) -> U256 {
        if let Some(priority_fee) = self.tx.gas_priority_fee {
            min(self.tx.gas_price, self.block.basefee + priority_fee)
        } else {
            self.tx.gas_price
        }
    }

    /// Calculates the [EIP-4844] `data_fee` of the transaction.
    ///
    /// Returns `None` if `Cancun` is not enabled. This is enforced in [`Env::validate_block_env`].
    ///
    /// [EIP-4844]: https://eips.ethereum.org/EIPS/eip-4844
    #[inline]
    pub fn calc_data_fee(&self) -> Option<U256> {
        self.block.get_blob_gasprice().map(|blob_gas_price| {
            U256::from(blob_gas_price).saturating_mul(U256::from(self.tx.get_total_blob_gas()))
        })
    }

    /// Calculates the maximum [EIP-4844] `data_fee` of the transaction.
    ///
    /// This is used for ensuring that the user has at least enough funds to pay the
    /// `max_fee_per_blob_gas * total_blob_gas`, on top of regular gas costs.
    ///
    /// See EIP-4844:
    /// <https://github.com/ethereum/EIPs/blob/master/EIPS/eip-4844.md#execution-layer-validation>
    pub fn calc_max_data_fee(&self) -> Option<U256> {
        self.tx.max_fee_per_blob_gas.map(|max_fee_per_blob_gas| {
            max_fee_per_blob_gas.saturating_mul(U256::from(self.tx.get_total_blob_gas()))
        })
    }

    /// Validate the block environment.
    #[inline]
    pub fn validate_block_env<SPEC: Spec>(&self) -> Result<(), InvalidHeader> {
        // `prevrandao` is required for the merge
        if SPEC::enabled(SpecId::MERGE) && self.block.prevrandao.is_none() {
            return Err(InvalidHeader::PrevrandaoNotSet);
        }
        // `excess_blob_gas` is required for Cancun
        if SPEC::enabled(SpecId::CANCUN) && self.block.blob_excess_gas_and_price.is_none() {
            return Err(InvalidHeader::ExcessBlobGasNotSet);
        }
        Ok(())
    }

    /// Validate transaction data that is set inside ENV and return error if something is wrong.
    ///
    /// Return initial spend gas (Gas needed to execute transaction).
    #[inline]
    pub fn validate_tx<SPEC: Spec>(&self) -> Result<(), InvalidTransaction> {
        // BASEFEE tx check
        if SPEC::enabled(SpecId::LONDON) {
            if let Some(priority_fee) = self.tx.gas_priority_fee {
                if priority_fee > self.tx.gas_price {
                    // or gas_max_fee for eip1559
                    return Err(InvalidTransaction::PriorityFeeGreaterThanMaxFee);
                }
            }

            // check minimal cost against basefee
            if !self.cfg.is_base_fee_check_disabled()
                && self.effective_gas_price() < self.block.basefee
            {
                return Err(InvalidTransaction::GasPriceLessThanBasefee);
            }
        }

        // Check if gas_limit is more than block_gas_limit
        if !self.cfg.is_block_gas_limit_disabled()
            && U256::from(self.tx.gas_limit) > self.block.gas_limit
        {
            return Err(InvalidTransaction::CallerGasLimitMoreThanBlock);
        }

        // EIP-3860: Limit and meter initcode
        if SPEC::enabled(SpecId::SHANGHAI) && self.tx.transact_to.is_create() {
            let max_initcode_size = self
                .cfg
                .limit_contract_code_size
                .map(|limit| limit.saturating_mul(2))
                .unwrap_or(MAX_INITCODE_SIZE);
            if self.tx.data.len() > max_initcode_size {
                return Err(InvalidTransaction::CreateInitCodeSizeLimit);
            }
        }

        // Check if the transaction's chain id is correct
        if let Some(tx_chain_id) = self.tx.chain_id {
            #[cfg(not(feature = "scroll"))]
            if tx_chain_id != self.cfg.chain_id {
                return Err(InvalidTransaction::InvalidChainId);
            }
            #[cfg(feature = "scroll")]
            if !self.tx.scroll.is_l1_msg && tx_chain_id != self.cfg.chain_id {
                return Err(InvalidTransaction::InvalidChainId);
            }
        }

        // Check that access list is empty for transactions before BERLIN
        if !SPEC::enabled(SpecId::BERLIN) && !self.tx.access_list.is_empty() {
            return Err(InvalidTransaction::AccessListNotSupported);
        }

        // - For CANCUN and later, check that the gas price is not more than the tx max
        // - For before CANCUN, check that `blob_hashes` and `max_fee_per_blob_gas` are empty / not set
        if SPEC::enabled(SpecId::CANCUN) {
            // Presence of max_fee_per_blob_gas means that this is blob transaction.
            if let Some(max) = self.tx.max_fee_per_blob_gas {
                // ensure that the user was willing to at least pay the current blob gasprice
                let price = self.block.get_blob_gasprice().expect("already checked");
                if U256::from(price) > max {
                    return Err(InvalidTransaction::BlobGasPriceGreaterThanMax);
                }

                // there must be at least one blob
                if self.tx.blob_hashes.is_empty() {
                    return Err(InvalidTransaction::EmptyBlobs);
                }

                // The field `to` deviates slightly from the semantics with the exception
                // that it MUST NOT be nil and therefore must always represent
                // a 20-byte address. This means that blob transactions cannot
                // have the form of a create transaction.
                if self.tx.transact_to.is_create() {
                    return Err(InvalidTransaction::BlobCreateTransaction);
                }

                // all versioned blob hashes must start with VERSIONED_HASH_VERSION_KZG
                for blob in self.tx.blob_hashes.iter() {
                    if blob[0] != VERSIONED_HASH_VERSION_KZG {
                        return Err(InvalidTransaction::BlobVersionNotSupported);
                    }
                }

                // ensure the total blob gas spent is at most equal to the limit
                // assert blob_gas_used <= MAX_BLOB_GAS_PER_BLOCK
                let num_blobs = self.tx.blob_hashes.len();
                if num_blobs > MAX_BLOB_NUMBER_PER_BLOCK as usize {
                    return Err(InvalidTransaction::TooManyBlobs {
                        have: num_blobs,
                        max: MAX_BLOB_NUMBER_PER_BLOCK as usize,
                    });
                }
            }
        } else {
            if !self.tx.blob_hashes.is_empty() {
                return Err(InvalidTransaction::BlobVersionedHashesNotSupported);
            }
            if self.tx.max_fee_per_blob_gas.is_some() {
                return Err(InvalidTransaction::MaxFeePerBlobGasNotSupported);
            }
        }

        if SPEC::enabled(SpecId::PRAGUE) {
            if !self.tx.eof_initcodes.is_empty() {
                // If initcode is set other fields must be empty
                if !self.tx.blob_hashes.is_empty() {
                    return Err(InvalidTransaction::BlobVersionedHashesNotSupported);
                }
                // EOF Create tx extends EIP-1559 tx. It must have max_fee_per_blob_gas
                if self.tx.max_fee_per_blob_gas.is_some() {
                    return Err(InvalidTransaction::MaxFeePerBlobGasNotSupported);
                }
                // EOF Create must have a to address
                if matches!(self.tx.transact_to, TransactTo::Call(_)) {
                    return Err(InvalidTransaction::EofCrateShouldHaveToAddress);
                }
            } else {
                // If initcode is set check its bounds.
                if self.tx.eof_initcodes.len() > 256 {
                    return Err(InvalidTransaction::EofInitcodesNumberLimit);
                }
                if self
                    .tx
                    .eof_initcodes_hashed
                    .iter()
                    .any(|(_, i)| i.len() >= MAX_INITCODE_SIZE)
                {
                    return Err(InvalidTransaction::EofInitcodesSizeLimit);
                }
            }
        } else {
            // Initcode set when not supported.
            if !self.tx.eof_initcodes.is_empty() {
                return Err(InvalidTransaction::EofInitcodesNotSupported);
            }
        }

        Ok(())
    }

    /// Validate transaction against state.
    #[inline]
    pub fn validate_tx_against_state<SPEC: Spec>(
        &self,
        account: &mut Account,
    ) -> Result<(), InvalidTransaction> {
        // EIP-3607: Reject transactions from senders with deployed code
        // This EIP is introduced after london but there was no collision in past
        // so we can leave it enabled always
        #[cfg(not(feature = "scroll"))]
        if !self.cfg.is_eip3607_disabled() && account.info.code_hash != KECCAK_EMPTY {
            return Err(InvalidTransaction::RejectCallerWithCode);
        }
        #[cfg(feature = "scroll")]
        if !self.cfg.is_eip3607_disabled() && account.info.code_hash != POSEIDON_EMPTY {
            return Err(InvalidTransaction::RejectCallerWithCode);
        }

        // Check that the transaction's nonce is correct
        if let Some(tx) = self.tx.nonce {
            let state = account.info.nonce;
            match tx.cmp(&state) {
                Ordering::Greater => {
                    return Err(InvalidTransaction::NonceTooHigh { tx, state });
                }
                Ordering::Less => {
                    return Err(InvalidTransaction::NonceTooLow { tx, state });
                }
                _ => {}
            }
        }

        let mut balance_check = U256::from(self.tx.gas_limit)
            .checked_mul(self.tx.gas_price)
            .and_then(|gas_cost| gas_cost.checked_add(self.tx.value))
            .ok_or(InvalidTransaction::OverflowPaymentInTransaction)?;

        if SPEC::enabled(SpecId::CANCUN) {
            // if the tx is not a blob tx, this will be None, so we add zero
            let data_fee = self.calc_max_data_fee().unwrap_or_default();
            balance_check = balance_check
                .checked_add(U256::from(data_fee))
                .ok_or(InvalidTransaction::OverflowPaymentInTransaction)?;
        }

        // Check if account has enough balance for gas_limit*gas_price and value transfer.
        // Transfer will be done inside `*_inner` functions.
        if balance_check > account.info.balance {
            if self.cfg.is_balance_check_disabled() {
                // Add transaction cost to balance to ensure execution doesn't fail.
                account.info.balance = balance_check;
            } else {
                return Err(InvalidTransaction::LackOfFundForMaxFee {
                    fee: Box::new(balance_check),
                    balance: Box::new(account.info.balance),
                });
            }
        }

        Ok(())
    }
}

/// EVM configuration.
#[cfg_attr(feature = "serde", derive(serde::Serialize, serde::Deserialize))]
#[derive(Clone, Debug, Eq, PartialEq)]
#[non_exhaustive]
pub struct CfgEnv {
    /// Chain ID of the EVM, it will be compared to the transaction's Chain ID.
    /// Chain ID is introduced EIP-155
    pub chain_id: u64,
    /// KZG Settings for point evaluation precompile. By default, this is loaded from the ethereum mainnet trusted setup.
    #[cfg(feature = "c-kzg")]
    #[cfg_attr(feature = "serde", serde(skip))]
    pub kzg_settings: crate::kzg::EnvKzgSettings,
    /// Bytecode that is created with CREATE/CREATE2 is by default analysed and jumptable is created.
    /// This is very beneficial for testing and speeds up execution of that bytecode if called multiple times.
    ///
    /// Default: Analyse
    pub perf_analyse_created_bytecodes: AnalysisKind,
    /// If some it will effects EIP-170: Contract code size limit. Useful to increase this because of tests.
    /// By default it is 0x6000 (~25kb).
    pub limit_contract_code_size: Option<usize>,
    /// A hard memory limit in bytes beyond which [crate::result::OutOfGasError::Memory] cannot be resized.
    ///
    /// In cases where the gas limit may be extraordinarily high, it is recommended to set this to
    /// a sane value to prevent memory allocation panics. Defaults to `2^32 - 1` bytes per
    /// EIP-1985.
    #[cfg(feature = "memory_limit")]
    pub memory_limit: u64,
    /// Skip balance checks if true. Adds transaction cost to balance to ensure execution doesn't fail.
    #[cfg(feature = "optional_balance_check")]
    pub disable_balance_check: bool,
    /// There are use cases where it's allowed to provide a gas limit that's higher than a block's gas limit. To that
    /// end, you can disable the block gas limit validation.
    /// By default, it is set to `false`.
    #[cfg(feature = "optional_block_gas_limit")]
    pub disable_block_gas_limit: bool,
    /// EIP-3607 rejects transactions from senders with deployed code. In development, it can be desirable to simulate
    /// calls from contracts, which this setting allows.
    /// By default, it is set to `false`.
    #[cfg(feature = "optional_eip3607")]
    pub disable_eip3607: bool,
    /// Disables all gas refunds. This is useful when using chains that have gas refunds disabled e.g. Avalanche.
    /// Reasoning behind removing gas refunds can be found in EIP-3298.
    /// By default, it is set to `false`.
    #[cfg(feature = "optional_gas_refund")]
    pub disable_gas_refund: bool,
    /// Disables base fee checks for EIP-1559 transactions.
    /// This is useful for testing method calls with zero gas price.
    /// By default, it is set to `false`.
    #[cfg(feature = "optional_no_base_fee")]
    pub disable_base_fee: bool,
    /// Disables the payout of the reward to the beneficiary.
    /// By default, it is set to `false`.
    #[cfg(feature = "optional_beneficiary_reward")]
    pub disable_beneficiary_reward: bool,
}

impl CfgEnv {
    pub fn with_chain_id(mut self, chain_id: u64) -> Self {
        self.chain_id = chain_id;
        self
    }

    #[cfg(feature = "optional_eip3607")]
    pub fn is_eip3607_disabled(&self) -> bool {
        self.disable_eip3607
    }

    #[cfg(not(feature = "optional_eip3607"))]
    pub fn is_eip3607_disabled(&self) -> bool {
        false
    }

    #[cfg(feature = "optional_balance_check")]
    pub fn is_balance_check_disabled(&self) -> bool {
        self.disable_balance_check
    }

    #[cfg(not(feature = "optional_balance_check"))]
    pub fn is_balance_check_disabled(&self) -> bool {
        false
    }

    #[cfg(feature = "optional_gas_refund")]
    pub fn is_gas_refund_disabled(&self) -> bool {
        self.disable_gas_refund
    }

    #[cfg(not(feature = "optional_gas_refund"))]
    pub fn is_gas_refund_disabled(&self) -> bool {
        false
    }

    #[cfg(feature = "optional_no_base_fee")]
    pub fn is_base_fee_check_disabled(&self) -> bool {
        self.disable_base_fee
    }

    #[cfg(not(feature = "optional_no_base_fee"))]
    pub fn is_base_fee_check_disabled(&self) -> bool {
        false
    }

    #[cfg(feature = "optional_block_gas_limit")]
    pub fn is_block_gas_limit_disabled(&self) -> bool {
        self.disable_block_gas_limit
    }

    #[cfg(not(feature = "optional_block_gas_limit"))]
    pub fn is_block_gas_limit_disabled(&self) -> bool {
        false
    }

    #[cfg(feature = "optional_beneficiary_reward")]
    pub fn is_beneficiary_reward_disabled(&self) -> bool {
        self.disable_beneficiary_reward
    }

    #[cfg(not(feature = "optional_beneficiary_reward"))]
    pub fn is_beneficiary_reward_disabled(&self) -> bool {
        false
    }
}

impl Default for CfgEnv {
    fn default() -> Self {
        Self {
            chain_id: 1,
            perf_analyse_created_bytecodes: AnalysisKind::default(),
            limit_contract_code_size: None,
            #[cfg(feature = "c-kzg")]
            kzg_settings: crate::kzg::EnvKzgSettings::Default,
            #[cfg(feature = "memory_limit")]
            memory_limit: (1 << 32) - 1,
            #[cfg(feature = "optional_balance_check")]
            disable_balance_check: false,
            #[cfg(feature = "optional_block_gas_limit")]
            disable_block_gas_limit: false,
            #[cfg(feature = "optional_eip3607")]
            disable_eip3607: false,
            #[cfg(feature = "optional_gas_refund")]
            disable_gas_refund: false,
            #[cfg(feature = "optional_no_base_fee")]
            disable_base_fee: false,
            #[cfg(feature = "optional_beneficiary_reward")]
            disable_beneficiary_reward: false,
        }
    }
}

/// The block environment.
#[derive(Clone, Debug, PartialEq, Eq, Hash)]
#[cfg_attr(feature = "serde", derive(serde::Serialize, serde::Deserialize))]
pub struct BlockEnv {
    /// The number of ancestor blocks of this block (block height).
    pub number: U256,
    /// Coinbase or miner or address that created and signed the block.
    ///
    /// This is the receiver address of all the gas spent in the block.
    pub coinbase: Address,

    /// The timestamp of the block in seconds since the UNIX epoch.
    pub timestamp: U256,
    /// The gas limit of the block.
    pub gas_limit: U256,
    /// The base fee per gas, added in the London upgrade with [EIP-1559].
    ///
    /// [EIP-1559]: https://eips.ethereum.org/EIPS/eip-1559
    pub basefee: U256,
    /// The difficulty of the block.
    ///
    /// Unused after the Paris (AKA the merge) upgrade, and replaced by `prevrandao`.
    pub difficulty: U256,
    /// The output of the randomness beacon provided by the beacon chain.
    ///
    /// Replaces `difficulty` after the Paris (AKA the merge) upgrade with [EIP-4399].
    ///
    /// NOTE: `prevrandao` can be found in a block in place of `mix_hash`.
    ///
    /// [EIP-4399]: https://eips.ethereum.org/EIPS/eip-4399
    pub prevrandao: Option<B256>,
    /// Excess blob gas and blob gasprice.
    /// See also [`crate::calc_excess_blob_gas`]
    /// and [`calc_blob_gasprice`].
    ///
    /// Incorporated as part of the Cancun upgrade via [EIP-4844].
    ///
    /// [EIP-4844]: https://eips.ethereum.org/EIPS/eip-4844
    pub blob_excess_gas_and_price: Option<BlobExcessGasAndPrice>,
}

impl BlockEnv {
    /// Takes `blob_excess_gas` saves it inside env
    /// and calculates `blob_fee` with [`BlobExcessGasAndPrice`].
    pub fn set_blob_excess_gas_and_price(&mut self, excess_blob_gas: u64) {
        self.blob_excess_gas_and_price = Some(BlobExcessGasAndPrice::new(excess_blob_gas));
    }
    /// See [EIP-4844] and [`crate::calc_blob_gasprice`].
    ///
    /// Returns `None` if `Cancun` is not enabled. This is enforced in [`Env::validate_block_env`].
    ///
    /// [EIP-4844]: https://eips.ethereum.org/EIPS/eip-4844
    #[inline]
    pub fn get_blob_gasprice(&self) -> Option<u128> {
        self.blob_excess_gas_and_price
            .as_ref()
            .map(|a| a.blob_gasprice)
    }

    /// Return `blob_excess_gas` header field. See [EIP-4844].
    ///
    /// Returns `None` if `Cancun` is not enabled. This is enforced in [`Env::validate_block_env`].
    ///
    /// [EIP-4844]: https://eips.ethereum.org/EIPS/eip-4844
    #[inline]
    pub fn get_blob_excess_gas(&self) -> Option<u64> {
        self.blob_excess_gas_and_price
            .as_ref()
            .map(|a| a.excess_blob_gas)
    }

    /// Clears environment and resets fields to default values.
    #[inline]
    pub fn clear(&mut self) {
        *self = Self::default();
    }
}

impl Default for BlockEnv {
    fn default() -> Self {
        Self {
            number: U256::ZERO,
            coinbase: Address::ZERO,
            timestamp: U256::from(1),
            gas_limit: U256::MAX,
            basefee: U256::ZERO,
            difficulty: U256::ZERO,
            prevrandao: Some(B256::ZERO),
            blob_excess_gas_and_price: Some(BlobExcessGasAndPrice::new(0)),
        }
    }
}

/// The transaction environment.
#[derive(Clone, Debug, PartialEq, Eq)]
#[cfg_attr(feature = "serde", derive(serde::Serialize, serde::Deserialize))]
pub struct TxEnv {
    /// Caller aka Author aka transaction signer.
    pub caller: Address,
    /// The gas limit of the transaction.
    pub gas_limit: u64,
    /// The gas price of the transaction.
    pub gas_price: U256,
    /// The destination of the transaction.
    pub transact_to: TransactTo,
    /// The value sent to `transact_to`.
    pub value: U256,
    /// The data of the transaction.
    pub data: Bytes,
    /// The nonce of the transaction.
    ///
    /// Caution: If set to `None`, then nonce validation against the account's nonce is skipped: [InvalidTransaction::NonceTooHigh] and [InvalidTransaction::NonceTooLow]
    pub nonce: Option<u64>,

    /// The chain ID of the transaction. If set to `None`, no checks are performed.
    ///
    /// Incorporated as part of the Spurious Dragon upgrade via [EIP-155].
    ///
    /// [EIP-155]: https://eips.ethereum.org/EIPS/eip-155
    pub chain_id: Option<u64>,

    /// A list of addresses and storage keys that the transaction plans to access.
    ///
    /// Added in [EIP-2930].
    ///
    /// [EIP-2930]: https://eips.ethereum.org/EIPS/eip-2930
    pub access_list: Vec<(Address, Vec<U256>)>,

    /// The priority fee per gas.
    ///
    /// Incorporated as part of the London upgrade via [EIP-1559].
    ///
    /// [EIP-1559]: https://eips.ethereum.org/EIPS/eip-1559
    pub gas_priority_fee: Option<U256>,

    /// The list of blob versioned hashes. Per EIP there should be at least
    /// one blob present if [`Self::max_fee_per_blob_gas`] is `Some`.
    ///
    /// Incorporated as part of the Cancun upgrade via [EIP-4844].
    ///
    /// [EIP-4844]: https://eips.ethereum.org/EIPS/eip-4844
    pub blob_hashes: Vec<B256>,

    /// The max fee per blob gas.
    ///
    /// Incorporated as part of the Cancun upgrade via [EIP-4844].
    ///
    /// [EIP-4844]: https://eips.ethereum.org/EIPS/eip-4844
    pub max_fee_per_blob_gas: Option<U256>,

    /// EOF Initcodes for EOF CREATE transaction
    ///
    /// Incorporated as part of the Prague upgrade via [EOF]
    ///
    /// [EOF]: https://eips.ethereum.org/EIPS/eip-4844
    pub eof_initcodes: Vec<Bytes>,

    /// Internal Temporary field that stores the hashes of the EOF initcodes.
    ///
    /// Those are always cleared after the transaction is executed.
    /// And calculated/overwritten every time transaction starts.
    /// They are calculated from the [`Self::eof_initcodes`] field.
    pub eof_initcodes_hashed: HashMap<B256, Bytes>,

    #[cfg_attr(feature = "serde", serde(flatten))]
    #[cfg(feature = "optimism")]
    /// Optimism fields.
    pub optimism: OptimismFields,

    #[cfg_attr(feature = "serde", serde(flatten))]
    #[cfg(feature = "scroll")]
    pub scroll: ScrollFields,
}

pub enum TxType {
    Legacy,
    Eip1559,
    BlobTx,
    EofCreate,
}

impl TxEnv {
    /// See [EIP-4844], [`Env::calc_data_fee`], and [`Env::calc_max_data_fee`].
    ///
    /// [EIP-4844]: https://eips.ethereum.org/EIPS/eip-4844
    #[inline]
    pub fn get_total_blob_gas(&self) -> u64 {
        GAS_PER_BLOB * self.blob_hashes.len() as u64
    }

    /// Clears environment and resets fields to default values.
    #[inline]
    pub fn clear(&mut self) {
        *self = Self::default();
    }
}

impl Default for TxEnv {
    fn default() -> Self {
        Self {
            caller: Address::ZERO,
            gas_limit: u64::MAX,
            gas_price: U256::ZERO,
            gas_priority_fee: None,
            transact_to: TransactTo::Call(Address::ZERO), // will do nothing
            value: U256::ZERO,
            data: Bytes::new(),
            chain_id: None,
            nonce: None,
            access_list: Vec::new(),
            blob_hashes: Vec::new(),
            max_fee_per_blob_gas: None,
            eof_initcodes: Vec::new(),
            eof_initcodes_hashed: HashMap::new(),
            #[cfg(feature = "optimism")]
            optimism: OptimismFields::default(),
            #[cfg(feature = "scroll")]
            scroll: ScrollFields::default(),
        }
    }
}

/// Structure holding block blob excess gas and it calculates blob fee.
///
/// Incorporated as part of the Cancun upgrade via [EIP-4844].
///
/// [EIP-4844]: https://eips.ethereum.org/EIPS/eip-4844
#[derive(Clone, Debug, PartialEq, Eq, Hash)]
#[cfg_attr(feature = "serde", derive(serde::Serialize, serde::Deserialize))]
pub struct BlobExcessGasAndPrice {
    /// The excess blob gas of the block.
    pub excess_blob_gas: u64,
    /// The calculated blob gas price based on the `excess_blob_gas`, See [calc_blob_gasprice]
    pub blob_gasprice: u128,
}

impl BlobExcessGasAndPrice {
    /// Creates a new instance by calculating the blob gas price with [`calc_blob_gasprice`].
    pub fn new(excess_blob_gas: u64) -> Self {
        let blob_gasprice = calc_blob_gasprice(excess_blob_gas);
        Self {
            excess_blob_gas,
            blob_gasprice,
        }
    }
}

/// Additional [TxEnv] fields for optimism.
#[cfg(feature = "optimism")]
#[derive(Clone, Debug, Default, PartialEq, Eq, Hash)]
#[cfg_attr(feature = "serde", derive(serde::Serialize, serde::Deserialize))]
pub struct OptimismFields {
    /// The source hash is used to make sure that deposit transactions do
    /// not have identical hashes.
    ///
    /// L1 originated deposit transaction source hashes are computed using
    /// the hash of the l1 block hash and the l1 log index.
    /// L1 attributes deposit source hashes are computed with the l1 block
    /// hash and the sequence number = l2 block number - l2 epoch start
    /// block number.
    ///
    /// These two deposit transaction sources specify a domain in the outer
    /// hash so there are no collisions.
    pub source_hash: Option<B256>,
    /// The amount to increase the balance of the `from` account as part of
    /// a deposit transaction. This is unconditional and is applied to the
    /// `from` account even if the deposit transaction fails since
    /// the deposit is pre-paid on L1.
    pub mint: Option<u128>,
    /// Whether or not the transaction is a system transaction.
    pub is_system_transaction: Option<bool>,
    /// An enveloped EIP-2718 typed transaction. This is used
    /// to compute the L1 tx cost using the L1 block info, as
    /// opposed to requiring downstream apps to compute the cost
    /// externally.
    /// This field is optional to allow the [TxEnv] to be constructed
    /// for non-optimism chains when the `optimism` feature is enabled,
    /// but the [CfgEnv] `optimism` field is set to false.
    pub enveloped_tx: Option<Bytes>,
}

/// Additional [TxEnv] fields for scroll.
#[cfg(feature = "scroll")]
#[derive(Clone, Debug, Default, PartialEq, Eq, Hash)]
#[cfg_attr(feature = "serde", derive(serde::Serialize, serde::Deserialize))]
pub struct ScrollFields {
    pub is_l1_msg: bool,
    /// The RLP-encoded bytes of the transaction. This is used
    /// to compute the L1 tx cost using the L1 block info.
    pub rlp_bytes: Option<Bytes>,
}

/// Transaction destination.
#[derive(Clone, Debug, PartialEq, Eq, Hash)]
#[cfg_attr(feature = "serde", derive(serde::Serialize, serde::Deserialize))]
pub enum TransactTo {
    /// Simple call to an address.
    Call(Address),
    /// Contract creation.
    Create,
}

impl TransactTo {
    /// Calls the given address.
    #[inline]
    pub fn call(address: Address) -> Self {
        Self::Call(address)
    }

    /// Creates a contract.
    #[inline]
    pub fn create() -> Self {
        Self::Create
    }
    /// Returns `true` if the transaction is `Call`.
    #[inline]
    pub fn is_call(&self) -> bool {
        matches!(self, Self::Call(_))
    }

    /// Returns `true` if the transaction is `Create` or `Create2`.
    #[inline]
    pub fn is_create(&self) -> bool {
        matches!(self, Self::Create)
    }
}

/// Create scheme.
#[derive(Clone, Copy, Debug, Eq, PartialEq, Hash)]
#[cfg_attr(feature = "serde", derive(serde::Serialize, serde::Deserialize))]
pub enum CreateScheme {
    /// Legacy create scheme of `CREATE`.
    Create,
    /// Create scheme of `CREATE2`.
    Create2 {
        /// Salt.
        salt: U256,
    },
}

/// What bytecode analysis to perform.
#[derive(Clone, Default, Debug, Eq, PartialEq, Hash)]
#[cfg_attr(feature = "serde", derive(serde::Serialize, serde::Deserialize))]
pub enum AnalysisKind {
    /// Do not perform bytecode analysis.
    Raw,
    /// Perform bytecode analysis.
    #[default]
    Analyse,
}

#[cfg(test)]
mod tests {
    use super::*;

    #[test]
    fn test_validate_tx_chain_id() {
        let mut env = Env::default();
        env.tx.chain_id = Some(1);
        env.cfg.chain_id = 2;
        assert_eq!(
            env.validate_tx::<crate::LatestSpec>(),
            Err(InvalidTransaction::InvalidChainId)
        );
    }

    #[test]
    fn test_validate_tx_access_list() {
        let mut env = Env::default();
        env.tx.access_list = vec![(Address::ZERO, vec![])];
        assert_eq!(
            env.validate_tx::<crate::FrontierSpec>(),
            Err(InvalidTransaction::AccessListNotSupported)
        );
    }
}<|MERGE_RESOLUTION|>--- conflicted
+++ resolved
@@ -3,13 +3,8 @@
 pub use handler_cfg::{CfgEnvWithHandlerCfg, EnvWithHandlerCfg, HandlerCfg};
 
 use crate::{
-<<<<<<< HEAD
-    calc_blob_gasprice, Account, Address, Bytes, InvalidHeader, InvalidTransaction, Spec, SpecId,
-    B256, GAS_PER_BLOB, MAX_BLOB_NUMBER_PER_BLOCK, MAX_INITCODE_SIZE, U256,
-=======
     calc_blob_gasprice, Account, Address, Bytes, HashMap, InvalidHeader, InvalidTransaction, Spec,
-    SpecId, B256, GAS_PER_BLOB, KECCAK_EMPTY, MAX_BLOB_NUMBER_PER_BLOCK, MAX_INITCODE_SIZE, U256,
->>>>>>> a04c7cdc
+    SpecId, B256, GAS_PER_BLOB, MAX_BLOB_NUMBER_PER_BLOCK, MAX_INITCODE_SIZE, U256,
     VERSIONED_HASH_VERSION_KZG,
 };
 use core::cmp::{min, Ordering};
@@ -625,6 +620,7 @@
 
     #[cfg_attr(feature = "serde", serde(flatten))]
     #[cfg(feature = "scroll")]
+    /// Scroll fields
     pub scroll: ScrollFields,
 }
 
