--- conflicted
+++ resolved
@@ -214,15 +214,11 @@
             code_size: 0,
             #[cfg(not(feature = "scroll"))]
             code_hash: KECCAK_EMPTY,
-<<<<<<< HEAD
             #[cfg(feature = "scroll")]
             code_hash: POSEIDON_EMPTY,
             #[cfg(feature = "scroll")]
             keccak_code_hash: KECCAK_EMPTY,
-            code: Some(Bytecode::new()),
-=======
             code: Some(Bytecode::default()),
->>>>>>> a04c7cdc
             nonce: 0,
         }
     }
