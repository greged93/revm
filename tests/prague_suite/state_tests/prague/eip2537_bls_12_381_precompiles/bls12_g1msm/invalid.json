{
    "tests/prague/eip2537_bls_12_381_precompiles/test_bls12_g1msm.py::test_invalid[fork_Prague-state_test---bls_g1multiexp_empty_input-]": {
        "env": {
            "currentCoinbase": "0x2adc25665018aa1fe0e6bc666dac8fc2697ff9ba",
            "currentGasLimit": "0x016345785d8a0000",
            "currentNumber": "0x01",
            "currentTimestamp": "0x03e8",
            "currentRandom": "0x0000000000000000000000000000000000000000000000000000000000000000",
            "currentDifficulty": "0x00",
            "currentBaseFee": "0x07",
            "currentExcessBlobGas": "0x00"
        },
        "pre": {
            "0x0000000000000000000000000000000000001000": {
                "nonce": "0x01",
                "balance": "0x00",
                "code": "0x366000600037600060003660006000600d620186a0f16000553d600155",
                "storage": {}
            },
            "0xa94f5374fce5edbc8e2a8697c15331677e6ebf0b": {
                "nonce": "0x00",
                "balance": "0x038d7ea4c68000",
                "code": "0x",
                "storage": {}
            }
        },
        "transaction": {
            "nonce": "0x00",
            "gasPrice": "0x0a",
            "gasLimit": [
                "0x989680"
            ],
            "to": "0x0000000000000000000000000000000000001000",
            "value": [
                "0x00"
            ],
            "data": [
                "0x"
            ],
            "sender": "0xa94f5374fce5edbc8e2a8697c15331677e6ebf0b",
            "secretKey": "0x45a915e4d060149eb4365960e6a7a45f334393093061116b197e3240065ff2d8"
        },
        "post": {
            "Prague": [
                {
                    "hash": "0xaba0bf691c8f07ae7420bd89fe9f2b0d482381009317c1aaab278e88960ed550",
                    "logs": "0x1dcc4de8dec75d7aab85b567b6ccd41ad312451b948a7413f0a142fd40d49347",
                    "txbytes": "0xf860800a83989680940000000000000000000000000000000000001000808026a0e5d462429669f661291a8dc4c49a092cfd4922b6f3f31c9189a2f4adf5ecd730a001494afaf472fbb80bcb107ffeb918a2b9115f454027840615d6d20d63c69ac0",
                    "indexes": {
                        "data": 0,
                        "gas": 0,
                        "value": 0
                    }
                }
            ]
        },
        "_info": {
            "hash": "0x99c6b2b6a33406713f49de9441d4227edb4fb0db458eaa0fdbfdb0d09bc06c0e",
            "comment": "`execution-spec-tests` generated test",
            "filling-transition-tool": "ethereumjs t8n v1",
            "description": "Test function documentation:\n\n    Test the BLS12_G1MSM precompile.",
<<<<<<< HEAD
            "url": "https://github.com/ethereum/execution-spec-tests/blob/pectra-devnet-4@v1.0.0/tests/prague/eip2537_bls_12_381_precompiles/test_bls12_g1msm.py#L57",
=======
            "url": "https://github.com/ethereum/execution-spec-tests/blob/pectra-devnet-4@v1.0.1/tests/prague/eip2537_bls_12_381_precompiles/test_bls12_g1msm.py#L57",
>>>>>>> 74e32abd
            "reference-spec": "https://github.com/ethereum/EIPs/blob/master/EIPS/eip-2537.md",
            "reference-spec-version": "cd0f016ad0c4c68b8b1f5c502ef61ab9353b6e5e"
        }
    },
    "tests/prague/eip2537_bls_12_381_precompiles/test_bls12_g1msm.py::test_invalid[fork_Prague-state_test---bls_g1multiexp_short_input-]": {
        "env": {
            "currentCoinbase": "0x2adc25665018aa1fe0e6bc666dac8fc2697ff9ba",
            "currentGasLimit": "0x016345785d8a0000",
            "currentNumber": "0x01",
            "currentTimestamp": "0x03e8",
            "currentRandom": "0x0000000000000000000000000000000000000000000000000000000000000000",
            "currentDifficulty": "0x00",
            "currentBaseFee": "0x07",
            "currentExcessBlobGas": "0x00"
        },
        "pre": {
            "0x0000000000000000000000000000000000001000": {
                "nonce": "0x01",
                "balance": "0x00",
                "code": "0x366000600037600060003660006000600d6201bee0f16000553d600155",
                "storage": {}
            },
            "0xa94f5374fce5edbc8e2a8697c15331677e6ebf0b": {
                "nonce": "0x00",
                "balance": "0x038d7ea4c68000",
                "code": "0x",
                "storage": {}
            }
        },
        "transaction": {
            "nonce": "0x00",
            "gasPrice": "0x0a",
            "gasLimit": [
                "0x98cec0"
            ],
            "to": "0x0000000000000000000000000000000000001000",
            "value": [
                "0x00"
            ],
            "data": [
                "0x00000000000000000000000000000017f1d3a73197d7942695638c4fa9ac0fc3688c4f9774b905a14e3a3f171bac586c55e83ff97a1aeffb3af00adb22c6bb0000000000000000000000000000000008b3f481e3aaa0f1a09e30ed741d8ae4fcf5e095d5d00af600db18cb2c04b3edd03cc744a2888ae40caa232946c5e7e1000000000000000000000000000000000000000000000000000000000000000200000000000000000000000000000000112b98340eee2777cc3c14163dea3ec97977ac3dc5c70da32e6e87578f44912e902ccef9efe28d4a78b8999dfbca942600000000000000000000000000000000186b28d92356c4dfec4b5201ad099dbdede3781f8998ddf929b4cd7756192185ca7b8f4ef7088f813270ac3d48868a210000000000000000000000000000000000000000000000000000000000000002"
            ],
            "sender": "0xa94f5374fce5edbc8e2a8697c15331677e6ebf0b",
            "secretKey": "0x45a915e4d060149eb4365960e6a7a45f334393093061116b197e3240065ff2d8"
        },
        "post": {
            "Prague": [
                {
                    "hash": "0x1b1838ce6b6e72c407f294af8fd2dee879f1ded685fe43996d4db94c6d7a8358",
                    "logs": "0x1dcc4de8dec75d7aab85b567b6ccd41ad312451b948a7413f0a142fd40d49347",
                    "txbytes": "0xf901a1800a8398cec094000000000000000000000000000000000000100080b9013f00000000000000000000000000000017f1d3a73197d7942695638c4fa9ac0fc3688c4f9774b905a14e3a3f171bac586c55e83ff97a1aeffb3af00adb22c6bb0000000000000000000000000000000008b3f481e3aaa0f1a09e30ed741d8ae4fcf5e095d5d00af600db18cb2c04b3edd03cc744a2888ae40caa232946c5e7e1000000000000000000000000000000000000000000000000000000000000000200000000000000000000000000000000112b98340eee2777cc3c14163dea3ec97977ac3dc5c70da32e6e87578f44912e902ccef9efe28d4a78b8999dfbca942600000000000000000000000000000000186b28d92356c4dfec4b5201ad099dbdede3781f8998ddf929b4cd7756192185ca7b8f4ef7088f813270ac3d48868a21000000000000000000000000000000000000000000000000000000000000000226a0aa149929242b26d5d7ad9901c0dab5570e24299a33ccdf4503e38e36fd28ebc2a00eb36014cf63e4b1b4c2f61a3410d9e9865865f27be12b166e696969e771b12c",
                    "indexes": {
                        "data": 0,
                        "gas": 0,
                        "value": 0
                    }
                }
            ]
        },
        "_info": {
            "hash": "0xc6165fc6885322b8e79884bc2a4ca2933335331fec29e62456453205183aaa40",
            "comment": "`execution-spec-tests` generated test",
            "filling-transition-tool": "ethereumjs t8n v1",
            "description": "Test function documentation:\n\n    Test the BLS12_G1MSM precompile.",
<<<<<<< HEAD
            "url": "https://github.com/ethereum/execution-spec-tests/blob/pectra-devnet-4@v1.0.0/tests/prague/eip2537_bls_12_381_precompiles/test_bls12_g1msm.py#L57",
=======
            "url": "https://github.com/ethereum/execution-spec-tests/blob/pectra-devnet-4@v1.0.1/tests/prague/eip2537_bls_12_381_precompiles/test_bls12_g1msm.py#L57",
>>>>>>> 74e32abd
            "reference-spec": "https://github.com/ethereum/EIPs/blob/master/EIPS/eip-2537.md",
            "reference-spec-version": "cd0f016ad0c4c68b8b1f5c502ef61ab9353b6e5e"
        }
    },
    "tests/prague/eip2537_bls_12_381_precompiles/test_bls12_g1msm.py::test_invalid[fork_Prague-state_test---bls_g1multiexp_long_input-]": {
        "env": {
            "currentCoinbase": "0x2adc25665018aa1fe0e6bc666dac8fc2697ff9ba",
            "currentGasLimit": "0x016345785d8a0000",
            "currentNumber": "0x01",
            "currentTimestamp": "0x03e8",
            "currentRandom": "0x0000000000000000000000000000000000000000000000000000000000000000",
            "currentDifficulty": "0x00",
            "currentBaseFee": "0x07",
            "currentExcessBlobGas": "0x00"
        },
        "pre": {
            "0x0000000000000000000000000000000000001000": {
                "nonce": "0x01",
                "balance": "0x00",
                "code": "0x366000600037600060003660006000600d6201d9e0f16000553d600155",
                "storage": {}
            },
            "0xa94f5374fce5edbc8e2a8697c15331677e6ebf0b": {
                "nonce": "0x00",
                "balance": "0x038d7ea4c68000",
                "code": "0x",
                "storage": {}
            }
        },
        "transaction": {
            "nonce": "0x00",
            "gasPrice": "0x0a",
            "gasLimit": [
                "0x98e9c0"
            ],
            "to": "0x0000000000000000000000000000000000001000",
            "value": [
                "0x00"
            ],
            "data": [
                "0x000000000000000000000000000000000017f1d3a73197d7942695638c4fa9ac0fc3688c4f9774b905a14e3a3f171bac586c55e83ff97a1aeffb3af00adb22c6bb0000000000000000000000000000000008b3f481e3aaa0f1a09e30ed741d8ae4fcf5e095d5d00af600db18cb2c04b3edd03cc744a2888ae40caa232946c5e7e1000000000000000000000000000000000000000000000000000000000000000200000000000000000000000000000000112b98340eee2777cc3c14163dea3ec97977ac3dc5c70da32e6e87578f44912e902ccef9efe28d4a78b8999dfbca942600000000000000000000000000000000186b28d92356c4dfec4b5201ad099dbdede3781f8998ddf929b4cd7756192185ca7b8f4ef7088f813270ac3d48868a210000000000000000000000000000000000000000000000000000000000000002"
            ],
            "sender": "0xa94f5374fce5edbc8e2a8697c15331677e6ebf0b",
            "secretKey": "0x45a915e4d060149eb4365960e6a7a45f334393093061116b197e3240065ff2d8"
        },
        "post": {
            "Prague": [
                {
                    "hash": "0x7ae48c3a6c3b2cbf67efb1f43dd18392dd48aa34d2e0b13cbc4b7b823c83229a",
                    "logs": "0x1dcc4de8dec75d7aab85b567b6ccd41ad312451b948a7413f0a142fd40d49347",
                    "txbytes": "0xf901a3800a8398e9c094000000000000000000000000000000000000100080b90141000000000000000000000000000000000017f1d3a73197d7942695638c4fa9ac0fc3688c4f9774b905a14e3a3f171bac586c55e83ff97a1aeffb3af00adb22c6bb0000000000000000000000000000000008b3f481e3aaa0f1a09e30ed741d8ae4fcf5e095d5d00af600db18cb2c04b3edd03cc744a2888ae40caa232946c5e7e1000000000000000000000000000000000000000000000000000000000000000200000000000000000000000000000000112b98340eee2777cc3c14163dea3ec97977ac3dc5c70da32e6e87578f44912e902ccef9efe28d4a78b8999dfbca942600000000000000000000000000000000186b28d92356c4dfec4b5201ad099dbdede3781f8998ddf929b4cd7756192185ca7b8f4ef7088f813270ac3d48868a21000000000000000000000000000000000000000000000000000000000000000225a0d72bdee64d60036138c08a69b9b465f1bfec0bd62416af3db6e0bc2b85ca6949a07752ec3cfe678c5911f900bcdebb44a712d0f68f61800ddd00ee91eab728b401",
                    "indexes": {
                        "data": 0,
                        "gas": 0,
                        "value": 0
                    }
                }
            ]
        },
        "_info": {
            "hash": "0xcf4731573c7b31576ecd598a1142708758d34eaa910204927325036326b1d23a",
            "comment": "`execution-spec-tests` generated test",
            "filling-transition-tool": "ethereumjs t8n v1",
            "description": "Test function documentation:\n\n    Test the BLS12_G1MSM precompile.",
<<<<<<< HEAD
            "url": "https://github.com/ethereum/execution-spec-tests/blob/pectra-devnet-4@v1.0.0/tests/prague/eip2537_bls_12_381_precompiles/test_bls12_g1msm.py#L57",
=======
            "url": "https://github.com/ethereum/execution-spec-tests/blob/pectra-devnet-4@v1.0.1/tests/prague/eip2537_bls_12_381_precompiles/test_bls12_g1msm.py#L57",
>>>>>>> 74e32abd
            "reference-spec": "https://github.com/ethereum/EIPs/blob/master/EIPS/eip-2537.md",
            "reference-spec-version": "cd0f016ad0c4c68b8b1f5c502ef61ab9353b6e5e"
        }
    },
    "tests/prague/eip2537_bls_12_381_precompiles/test_bls12_g1msm.py::test_invalid[fork_Prague-state_test---bls_g1multiexp_invalid_field_element-]": {
        "env": {
            "currentCoinbase": "0x2adc25665018aa1fe0e6bc666dac8fc2697ff9ba",
            "currentGasLimit": "0x016345785d8a0000",
            "currentNumber": "0x01",
            "currentTimestamp": "0x03e8",
            "currentRandom": "0x0000000000000000000000000000000000000000000000000000000000000000",
            "currentDifficulty": "0x00",
            "currentBaseFee": "0x07",
            "currentExcessBlobGas": "0x00"
        },
        "pre": {
            "0x0000000000000000000000000000000000001000": {
                "nonce": "0x01",
                "balance": "0x00",
                "code": "0x366000600037600060003660006000600d6201d9e0f16000553d600155",
                "storage": {}
            },
            "0xa94f5374fce5edbc8e2a8697c15331677e6ebf0b": {
                "nonce": "0x00",
                "balance": "0x038d7ea4c68000",
                "code": "0x",
                "storage": {}
            }
        },
        "transaction": {
            "nonce": "0x00",
            "gasPrice": "0x0a",
            "gasLimit": [
                "0x98e9c0"
            ],
            "to": "0x0000000000000000000000000000000000001000",
            "value": [
                "0x00"
            ],
            "data": [
                "0x0000000000000000000000000000000031f2e5916b17be2e71b10b4292f558e727dfd7d48af9cbc5087f0ce00dcca27c8b01e83eaace1aefb539f00adb2271660000000000000000000000000000000008b3f481e3aaa0f1a09e30ed741d8ae4fcf5e095d5d00af600db18cb2c04b3edd03cc744a2888ae40caa232946c5e7e1000000000000000000000000000000000000000000000000000000000000000200000000000000000000000000000000112b98340eee2777cc3c14163dea3ec97977ac3dc5c70da32e6e87578f44912e902ccef9efe28d4a78b8999dfbca942600000000000000000000000000000000186b28d92356c4dfec4b5201ad099dbdede3781f8998ddf929b4cd7756192185ca7b8f4ef7088f813270ac3d48868a210000000000000000000000000000000000000000000000000000000000000002"
            ],
            "sender": "0xa94f5374fce5edbc8e2a8697c15331677e6ebf0b",
            "secretKey": "0x45a915e4d060149eb4365960e6a7a45f334393093061116b197e3240065ff2d8"
        },
        "post": {
            "Prague": [
                {
                    "hash": "0x985e6feaa85589ab31a164aec81a1b90f8a8f944d1411236a96ae813dff66a8b",
                    "logs": "0x1dcc4de8dec75d7aab85b567b6ccd41ad312451b948a7413f0a142fd40d49347",
                    "txbytes": "0xf901a2800a8398e9c094000000000000000000000000000000000000100080b901400000000000000000000000000000000031f2e5916b17be2e71b10b4292f558e727dfd7d48af9cbc5087f0ce00dcca27c8b01e83eaace1aefb539f00adb2271660000000000000000000000000000000008b3f481e3aaa0f1a09e30ed741d8ae4fcf5e095d5d00af600db18cb2c04b3edd03cc744a2888ae40caa232946c5e7e1000000000000000000000000000000000000000000000000000000000000000200000000000000000000000000000000112b98340eee2777cc3c14163dea3ec97977ac3dc5c70da32e6e87578f44912e902ccef9efe28d4a78b8999dfbca942600000000000000000000000000000000186b28d92356c4dfec4b5201ad099dbdede3781f8998ddf929b4cd7756192185ca7b8f4ef7088f813270ac3d48868a21000000000000000000000000000000000000000000000000000000000000000226a01f09a069045218916f36f2b675588d41fb8cbd56f7f803dad8db8384194708cda07262ce4ce8d9ee562ca2132122766c36a44c59002c76d71bea3db5359c67297a",
                    "indexes": {
                        "data": 0,
                        "gas": 0,
                        "value": 0
                    }
                }
            ]
        },
        "_info": {
            "hash": "0x75eed49883cff2533df7557dba2425f3c67ddcc0382f2c10836da9c64ea6c9c5",
            "comment": "`execution-spec-tests` generated test",
            "filling-transition-tool": "ethereumjs t8n v1",
            "description": "Test function documentation:\n\n    Test the BLS12_G1MSM precompile.",
<<<<<<< HEAD
            "url": "https://github.com/ethereum/execution-spec-tests/blob/pectra-devnet-4@v1.0.0/tests/prague/eip2537_bls_12_381_precompiles/test_bls12_g1msm.py#L57",
=======
            "url": "https://github.com/ethereum/execution-spec-tests/blob/pectra-devnet-4@v1.0.1/tests/prague/eip2537_bls_12_381_precompiles/test_bls12_g1msm.py#L57",
>>>>>>> 74e32abd
            "reference-spec": "https://github.com/ethereum/EIPs/blob/master/EIPS/eip-2537.md",
            "reference-spec-version": "cd0f016ad0c4c68b8b1f5c502ef61ab9353b6e5e"
        }
    },
    "tests/prague/eip2537_bls_12_381_precompiles/test_bls12_g1msm.py::test_invalid[fork_Prague-state_test---bls_g1multiexp_violate_top_bytes-]": {
        "env": {
            "currentCoinbase": "0x2adc25665018aa1fe0e6bc666dac8fc2697ff9ba",
            "currentGasLimit": "0x016345785d8a0000",
            "currentNumber": "0x01",
            "currentTimestamp": "0x03e8",
            "currentRandom": "0x0000000000000000000000000000000000000000000000000000000000000000",
            "currentDifficulty": "0x00",
            "currentBaseFee": "0x07",
            "currentExcessBlobGas": "0x00"
        },
        "pre": {
            "0x0000000000000000000000000000000000001000": {
                "nonce": "0x01",
                "balance": "0x00",
                "code": "0x366000600037600060003660006000600d6201d9e0f16000553d600155",
                "storage": {}
            },
            "0xa94f5374fce5edbc8e2a8697c15331677e6ebf0b": {
                "nonce": "0x00",
                "balance": "0x038d7ea4c68000",
                "code": "0x",
                "storage": {}
            }
        },
        "transaction": {
            "nonce": "0x00",
            "gasPrice": "0x0a",
            "gasLimit": [
                "0x98e9c0"
            ],
            "to": "0x0000000000000000000000000000000000001000",
            "value": [
                "0x00"
            ],
            "data": [
                "0x1000000000000000000000000000000017f1d3a73197d7942695638c4fa9ac0fc3688c4f9774b905a14e3a3f171bac586c55e83ff97a1aeffb3af00adb22c6bb0000000000000000000000000000000008b3f481e3aaa0f1a09e30ed741d8ae4fcf5e095d5d00af600db18cb2c04b3edd03cc744a2888ae40caa232946c5e7e1000000000000000000000000000000000000000000000000000000000000000200000000000000000000000000000000112b98340eee2777cc3c14163dea3ec97977ac3dc5c70da32e6e87578f44912e902ccef9efe28d4a78b8999dfbca942600000000000000000000000000000000186b28d92356c4dfec4b5201ad099dbdede3781f8998ddf929b4cd7756192185ca7b8f4ef7088f813270ac3d48868a210000000000000000000000000000000000000000000000000000000000000002"
            ],
            "sender": "0xa94f5374fce5edbc8e2a8697c15331677e6ebf0b",
            "secretKey": "0x45a915e4d060149eb4365960e6a7a45f334393093061116b197e3240065ff2d8"
        },
        "post": {
            "Prague": [
                {
                    "hash": "0x733a210d4318ad3a0b6ec775d4244bcc9edd2b1f51ab3ffa3ebd38a1809c0af4",
                    "logs": "0x1dcc4de8dec75d7aab85b567b6ccd41ad312451b948a7413f0a142fd40d49347",
                    "txbytes": "0xf901a2800a8398e9c094000000000000000000000000000000000000100080b901401000000000000000000000000000000017f1d3a73197d7942695638c4fa9ac0fc3688c4f9774b905a14e3a3f171bac586c55e83ff97a1aeffb3af00adb22c6bb0000000000000000000000000000000008b3f481e3aaa0f1a09e30ed741d8ae4fcf5e095d5d00af600db18cb2c04b3edd03cc744a2888ae40caa232946c5e7e1000000000000000000000000000000000000000000000000000000000000000200000000000000000000000000000000112b98340eee2777cc3c14163dea3ec97977ac3dc5c70da32e6e87578f44912e902ccef9efe28d4a78b8999dfbca942600000000000000000000000000000000186b28d92356c4dfec4b5201ad099dbdede3781f8998ddf929b4cd7756192185ca7b8f4ef7088f813270ac3d48868a21000000000000000000000000000000000000000000000000000000000000000225a0f38299214b2c26d8edaee1ce45e20744dc997f951be8b8beebfd0cd623dbf49ea02b31675b61761dcc6940ad27f3300cc35c159da1164c52151ff81e6a6cb9b77a",
                    "indexes": {
                        "data": 0,
                        "gas": 0,
                        "value": 0
                    }
                }
            ]
        },
        "_info": {
            "hash": "0x63db9923b06c0ce76cd15cd76840cff42a1e0673b4a7aeadfb6b6e6002736c00",
            "comment": "`execution-spec-tests` generated test",
            "filling-transition-tool": "ethereumjs t8n v1",
            "description": "Test function documentation:\n\n    Test the BLS12_G1MSM precompile.",
<<<<<<< HEAD
            "url": "https://github.com/ethereum/execution-spec-tests/blob/pectra-devnet-4@v1.0.0/tests/prague/eip2537_bls_12_381_precompiles/test_bls12_g1msm.py#L57",
=======
            "url": "https://github.com/ethereum/execution-spec-tests/blob/pectra-devnet-4@v1.0.1/tests/prague/eip2537_bls_12_381_precompiles/test_bls12_g1msm.py#L57",
>>>>>>> 74e32abd
            "reference-spec": "https://github.com/ethereum/EIPs/blob/master/EIPS/eip-2537.md",
            "reference-spec-version": "cd0f016ad0c4c68b8b1f5c502ef61ab9353b6e5e"
        }
    },
    "tests/prague/eip2537_bls_12_381_precompiles/test_bls12_g1msm.py::test_invalid[fork_Prague-state_test---bls_g1multiexp_point_not_on_curve-]": {
        "env": {
            "currentCoinbase": "0x2adc25665018aa1fe0e6bc666dac8fc2697ff9ba",
            "currentGasLimit": "0x016345785d8a0000",
            "currentNumber": "0x01",
            "currentTimestamp": "0x03e8",
            "currentRandom": "0x0000000000000000000000000000000000000000000000000000000000000000",
            "currentDifficulty": "0x00",
            "currentBaseFee": "0x07",
            "currentExcessBlobGas": "0x00"
        },
        "pre": {
            "0x0000000000000000000000000000000000001000": {
                "nonce": "0x01",
                "balance": "0x00",
                "code": "0x366000600037600060003660006000600d6201d9e0f16000553d600155",
                "storage": {}
            },
            "0xa94f5374fce5edbc8e2a8697c15331677e6ebf0b": {
                "nonce": "0x00",
                "balance": "0x038d7ea4c68000",
                "code": "0x",
                "storage": {}
            }
        },
        "transaction": {
            "nonce": "0x00",
            "gasPrice": "0x0a",
            "gasLimit": [
                "0x98e9c0"
            ],
            "to": "0x0000000000000000000000000000000000001000",
            "value": [
                "0x00"
            ],
            "data": [
                "0x0000000000000000000000000000000017f1d3a73197d7942695638c4fa9ac0fc3688c4f9774b905a14e3a3f171bac586c55e83ff97a1aeffb3af00adb22c6bb00000000000000000000000000000000186b28d92356c4dfec4b5201ad099dbdede3781f8998ddf929b4cd7756192185ca7b8f4ef7088f813270ac3d48868a21000000000000000000000000000000000000000000000000000000000000000200000000000000000000000000000000112b98340eee2777cc3c14163dea3ec97977ac3dc5c70da32e6e87578f44912e902ccef9efe28d4a78b8999dfbca942600000000000000000000000000000000186b28d92356c4dfec4b5201ad099dbdede3781f8998ddf929b4cd7756192185ca7b8f4ef7088f813270ac3d48868a210000000000000000000000000000000000000000000000000000000000000002"
            ],
            "sender": "0xa94f5374fce5edbc8e2a8697c15331677e6ebf0b",
            "secretKey": "0x45a915e4d060149eb4365960e6a7a45f334393093061116b197e3240065ff2d8"
        },
        "post": {
            "Prague": [
                {
                    "hash": "0x733a210d4318ad3a0b6ec775d4244bcc9edd2b1f51ab3ffa3ebd38a1809c0af4",
                    "logs": "0x1dcc4de8dec75d7aab85b567b6ccd41ad312451b948a7413f0a142fd40d49347",
                    "txbytes": "0xf901a2800a8398e9c094000000000000000000000000000000000000100080b901400000000000000000000000000000000017f1d3a73197d7942695638c4fa9ac0fc3688c4f9774b905a14e3a3f171bac586c55e83ff97a1aeffb3af00adb22c6bb00000000000000000000000000000000186b28d92356c4dfec4b5201ad099dbdede3781f8998ddf929b4cd7756192185ca7b8f4ef7088f813270ac3d48868a21000000000000000000000000000000000000000000000000000000000000000200000000000000000000000000000000112b98340eee2777cc3c14163dea3ec97977ac3dc5c70da32e6e87578f44912e902ccef9efe28d4a78b8999dfbca942600000000000000000000000000000000186b28d92356c4dfec4b5201ad099dbdede3781f8998ddf929b4cd7756192185ca7b8f4ef7088f813270ac3d48868a21000000000000000000000000000000000000000000000000000000000000000225a01bf5192ad4fbbac3488bdeba504e7520ba038a4597843f95d5c3ed5dbf683480a025f28d716ca814e995f6ff98864825a6c1b6e2f2b4eb04702136d9ddd1b3a5bd",
                    "indexes": {
                        "data": 0,
                        "gas": 0,
                        "value": 0
                    }
                }
            ]
        },
        "_info": {
            "hash": "0x5ed27e1c095a86d6b0b972e581e19315d22ccffe919a66f8b420d0e49607ba7c",
            "comment": "`execution-spec-tests` generated test",
            "filling-transition-tool": "ethereumjs t8n v1",
            "description": "Test function documentation:\n\n    Test the BLS12_G1MSM precompile.",
<<<<<<< HEAD
            "url": "https://github.com/ethereum/execution-spec-tests/blob/pectra-devnet-4@v1.0.0/tests/prague/eip2537_bls_12_381_precompiles/test_bls12_g1msm.py#L57",
=======
            "url": "https://github.com/ethereum/execution-spec-tests/blob/pectra-devnet-4@v1.0.1/tests/prague/eip2537_bls_12_381_precompiles/test_bls12_g1msm.py#L57",
>>>>>>> 74e32abd
            "reference-spec": "https://github.com/ethereum/EIPs/blob/master/EIPS/eip-2537.md",
            "reference-spec-version": "cd0f016ad0c4c68b8b1f5c502ef61ab9353b6e5e"
        }
    },
    "tests/prague/eip2537_bls_12_381_precompiles/test_bls12_g1msm.py::test_invalid[fork_Prague-state_test---bls_g1multiexp_g1_not_in_correct_subgroup-]": {
        "env": {
            "currentCoinbase": "0x2adc25665018aa1fe0e6bc666dac8fc2697ff9ba",
            "currentGasLimit": "0x016345785d8a0000",
            "currentNumber": "0x01",
            "currentTimestamp": "0x03e8",
            "currentRandom": "0x0000000000000000000000000000000000000000000000000000000000000000",
            "currentDifficulty": "0x00",
            "currentBaseFee": "0x07",
            "currentExcessBlobGas": "0x00"
        },
        "pre": {
            "0x0000000000000000000000000000000000001000": {
                "nonce": "0x01",
                "balance": "0x00",
                "code": "0x366000600037600060003660006000600d6201d9e0f16000553d600155",
                "storage": {}
            },
            "0xa94f5374fce5edbc8e2a8697c15331677e6ebf0b": {
                "nonce": "0x00",
                "balance": "0x038d7ea4c68000",
                "code": "0x",
                "storage": {}
            }
        },
        "transaction": {
            "nonce": "0x00",
            "gasPrice": "0x0a",
            "gasLimit": [
                "0x98e9c0"
            ],
            "to": "0x0000000000000000000000000000000000001000",
            "value": [
                "0x00"
            ],
            "data": [
                "0x000000000000000000000000000000000123456789abcdef0123456789abcdef0123456789abcdef0123456789abcdef0123456789abcdef0123456789abcdef00000000000000000000000000000000193fb7cedb32b2c3adc06ec11a96bc0d661869316f5e4a577a9f7c179593987beb4fb2ee424dbb2f5dd891e228b46c4a000000000000000000000000000000000000000000000000000000000000000200000000000000000000000000000000112b98340eee2777cc3c14163dea3ec97977ac3dc5c70da32e6e87578f44912e902ccef9efe28d4a78b8999dfbca942600000000000000000000000000000000186b28d92356c4dfec4b5201ad099dbdede3781f8998ddf929b4cd7756192185ca7b8f4ef7088f813270ac3d48868a210000000000000000000000000000000000000000000000000000000000000002"
            ],
            "sender": "0xa94f5374fce5edbc8e2a8697c15331677e6ebf0b",
            "secretKey": "0x45a915e4d060149eb4365960e6a7a45f334393093061116b197e3240065ff2d8"
        },
        "post": {
            "Prague": [
                {
                    "hash": "0x733a210d4318ad3a0b6ec775d4244bcc9edd2b1f51ab3ffa3ebd38a1809c0af4",
                    "logs": "0x1dcc4de8dec75d7aab85b567b6ccd41ad312451b948a7413f0a142fd40d49347",
                    "txbytes": "0xf901a1800a8398e9c094000000000000000000000000000000000000100080b90140000000000000000000000000000000000123456789abcdef0123456789abcdef0123456789abcdef0123456789abcdef0123456789abcdef0123456789abcdef00000000000000000000000000000000193fb7cedb32b2c3adc06ec11a96bc0d661869316f5e4a577a9f7c179593987beb4fb2ee424dbb2f5dd891e228b46c4a000000000000000000000000000000000000000000000000000000000000000200000000000000000000000000000000112b98340eee2777cc3c14163dea3ec97977ac3dc5c70da32e6e87578f44912e902ccef9efe28d4a78b8999dfbca942600000000000000000000000000000000186b28d92356c4dfec4b5201ad099dbdede3781f8998ddf929b4cd7756192185ca7b8f4ef7088f813270ac3d48868a21000000000000000000000000000000000000000000000000000000000000000225a0fc2b9a505e628eb5cbeec469d5f97bfea8c900e72797ceed39f4129605d3e5ba9fd1e72ea271df96c9e4d8f451ccd3923bba0baeaf7a0789877fb4aa03d3545b",
                    "indexes": {
                        "data": 0,
                        "gas": 0,
                        "value": 0
                    }
                }
            ]
        },
        "_info": {
            "hash": "0xdaaa73286ba45ab1f0bebbf62f81a1dfdade534a247268ce84deb6a17ff0af8a",
            "comment": "`execution-spec-tests` generated test",
            "filling-transition-tool": "ethereumjs t8n v1",
            "description": "Test function documentation:\n\n    Test the BLS12_G1MSM precompile.",
<<<<<<< HEAD
            "url": "https://github.com/ethereum/execution-spec-tests/blob/pectra-devnet-4@v1.0.0/tests/prague/eip2537_bls_12_381_precompiles/test_bls12_g1msm.py#L57",
=======
            "url": "https://github.com/ethereum/execution-spec-tests/blob/pectra-devnet-4@v1.0.1/tests/prague/eip2537_bls_12_381_precompiles/test_bls12_g1msm.py#L57",
>>>>>>> 74e32abd
            "reference-spec": "https://github.com/ethereum/EIPs/blob/master/EIPS/eip-2537.md",
            "reference-spec-version": "cd0f016ad0c4c68b8b1f5c502ef61ab9353b6e5e"
        }
    },
    "tests/prague/eip2537_bls_12_381_precompiles/test_bls12_g1msm.py::test_invalid[fork_Prague-state_test---invalid_point_1-]": {
        "env": {
            "currentCoinbase": "0x2adc25665018aa1fe0e6bc666dac8fc2697ff9ba",
            "currentGasLimit": "0x016345785d8a0000",
            "currentNumber": "0x01",
            "currentTimestamp": "0x03e8",
            "currentRandom": "0x0000000000000000000000000000000000000000000000000000000000000000",
            "currentDifficulty": "0x00",
            "currentBaseFee": "0x07",
            "currentExcessBlobGas": "0x00"
        },
        "pre": {
            "0x0000000000000000000000000000000000001000": {
                "nonce": "0x01",
                "balance": "0x00",
                "code": "0x366000600037600060003660006000600d6201bee0f16000553d600155",
                "storage": {}
            },
            "0xa94f5374fce5edbc8e2a8697c15331677e6ebf0b": {
                "nonce": "0x00",
                "balance": "0x038d7ea4c68000",
                "code": "0x",
                "storage": {}
            }
        },
        "transaction": {
            "nonce": "0x00",
            "gasPrice": "0x0a",
            "gasLimit": [
                "0x98cec0"
            ],
            "to": "0x0000000000000000000000000000000000001000",
            "value": [
                "0x00"
            ],
            "data": [
                "0x00000000000000000000000000000000000000000000000000000000000000000000000000000000000000000000000000000000000000000000000000000000000000000000000000000000000000000000000000000000000000000000000000000000000000000000000000000000000000000000000000000000000000010000000000000000000000000000000000000000000000000000000000000000"
            ],
            "sender": "0xa94f5374fce5edbc8e2a8697c15331677e6ebf0b",
            "secretKey": "0x45a915e4d060149eb4365960e6a7a45f334393093061116b197e3240065ff2d8"
        },
        "post": {
            "Prague": [
                {
                    "hash": "0x5b1a1624c6e80b4b8a29729c92d454ccbfae842b0cd42361192c928e951ad8b7",
                    "logs": "0x1dcc4de8dec75d7aab85b567b6ccd41ad312451b948a7413f0a142fd40d49347",
                    "txbytes": "0xf90101800a8398cec094000000000000000000000000000000000000100080b8a00000000000000000000000000000000000000000000000000000000000000000000000000000000000000000000000000000000000000000000000000000000000000000000000000000000000000000000000000000000000000000000000000000000000000000000000000000000000000000000000000000000000000001000000000000000000000000000000000000000000000000000000000000000025a0102c6ce30ec457d8ec9356df57d1649e583f566502f4067e39accbad7c61cfdaa040fc148d2354f39d04ada9280dcb9c099f81bc626378537a2d896509c47f3407",
                    "indexes": {
                        "data": 0,
                        "gas": 0,
                        "value": 0
                    }
                }
            ]
        },
        "_info": {
            "hash": "0x9a9a534d6cb77262b2bdb2685001407dc97688df962c32c9c6bd41bd135865e8",
            "comment": "`execution-spec-tests` generated test",
            "filling-transition-tool": "ethereumjs t8n v1",
            "description": "Test function documentation:\n\n    Test the BLS12_G1MSM precompile.",
<<<<<<< HEAD
            "url": "https://github.com/ethereum/execution-spec-tests/blob/pectra-devnet-4@v1.0.0/tests/prague/eip2537_bls_12_381_precompiles/test_bls12_g1msm.py#L57",
=======
            "url": "https://github.com/ethereum/execution-spec-tests/blob/pectra-devnet-4@v1.0.1/tests/prague/eip2537_bls_12_381_precompiles/test_bls12_g1msm.py#L57",
>>>>>>> 74e32abd
            "reference-spec": "https://github.com/ethereum/EIPs/blob/master/EIPS/eip-2537.md",
            "reference-spec-version": "cd0f016ad0c4c68b8b1f5c502ef61ab9353b6e5e"
        }
    },
    "tests/prague/eip2537_bls_12_381_precompiles/test_bls12_g1msm.py::test_invalid[fork_Prague-state_test---invalid_point_2-]": {
        "env": {
            "currentCoinbase": "0x2adc25665018aa1fe0e6bc666dac8fc2697ff9ba",
            "currentGasLimit": "0x016345785d8a0000",
            "currentNumber": "0x01",
            "currentTimestamp": "0x03e8",
            "currentRandom": "0x0000000000000000000000000000000000000000000000000000000000000000",
            "currentDifficulty": "0x00",
            "currentBaseFee": "0x07",
            "currentExcessBlobGas": "0x00"
        },
        "pre": {
            "0x0000000000000000000000000000000000001000": {
                "nonce": "0x01",
                "balance": "0x00",
                "code": "0x366000600037600060003660006000600d6201bee0f16000553d600155",
                "storage": {}
            },
            "0xa94f5374fce5edbc8e2a8697c15331677e6ebf0b": {
                "nonce": "0x00",
                "balance": "0x038d7ea4c68000",
                "code": "0x",
                "storage": {}
            }
        },
        "transaction": {
            "nonce": "0x00",
            "gasPrice": "0x0a",
            "gasLimit": [
                "0x98cec0"
            ],
            "to": "0x0000000000000000000000000000000000001000",
            "value": [
                "0x00"
            ],
            "data": [
                "0x00000000000000000000000000000000112b98340eee2777cc3c14163dea3ec97977ac3dc5c70da32e6e87578f44912e902ccef9efe28d4a78b8999dfbca942600000000000000000000000000000000186b28d92356c4dfec4b5201ad099dbdede3781f8998ddf929b4cd7756192185ca7b8f4ef7088f813270ac3d48868a200000000000000000000000000000000000000000000000000000000000000000"
            ],
            "sender": "0xa94f5374fce5edbc8e2a8697c15331677e6ebf0b",
            "secretKey": "0x45a915e4d060149eb4365960e6a7a45f334393093061116b197e3240065ff2d8"
        },
        "post": {
            "Prague": [
                {
                    "hash": "0x5d67054a7b041eaa97636de65abebb4720213ac77310336d3b4cf1dcdc7bb0fa",
                    "logs": "0x1dcc4de8dec75d7aab85b567b6ccd41ad312451b948a7413f0a142fd40d49347",
                    "txbytes": "0xf90101800a8398cec094000000000000000000000000000000000000100080b8a000000000000000000000000000000000112b98340eee2777cc3c14163dea3ec97977ac3dc5c70da32e6e87578f44912e902ccef9efe28d4a78b8999dfbca942600000000000000000000000000000000186b28d92356c4dfec4b5201ad099dbdede3781f8998ddf929b4cd7756192185ca7b8f4ef7088f813270ac3d48868a20000000000000000000000000000000000000000000000000000000000000000026a00ed1c417ee628b1c2d12b357766286398c36b3cd1e90a1509704d739d5d6e661a025b020554c6b847bc91d5fcc94fa25de4515b764f0154421e2ae9c5cc66f2b25",
                    "indexes": {
                        "data": 0,
                        "gas": 0,
                        "value": 0
                    }
                }
            ]
        },
        "_info": {
            "hash": "0x6ba1bdc79aafc6b1a860bff9c3a32afe73f24da4fcd4f645d8bdc0fa8f9aeb7d",
            "comment": "`execution-spec-tests` generated test",
            "filling-transition-tool": "ethereumjs t8n v1",
            "description": "Test function documentation:\n\n    Test the BLS12_G1MSM precompile.",
<<<<<<< HEAD
            "url": "https://github.com/ethereum/execution-spec-tests/blob/pectra-devnet-4@v1.0.0/tests/prague/eip2537_bls_12_381_precompiles/test_bls12_g1msm.py#L57",
=======
            "url": "https://github.com/ethereum/execution-spec-tests/blob/pectra-devnet-4@v1.0.1/tests/prague/eip2537_bls_12_381_precompiles/test_bls12_g1msm.py#L57",
>>>>>>> 74e32abd
            "reference-spec": "https://github.com/ethereum/EIPs/blob/master/EIPS/eip-2537.md",
            "reference-spec-version": "cd0f016ad0c4c68b8b1f5c502ef61ab9353b6e5e"
        }
    },
    "tests/prague/eip2537_bls_12_381_precompiles/test_bls12_g1msm.py::test_invalid[fork_Prague-state_test---invalid_point_3-]": {
        "env": {
            "currentCoinbase": "0x2adc25665018aa1fe0e6bc666dac8fc2697ff9ba",
            "currentGasLimit": "0x016345785d8a0000",
            "currentNumber": "0x01",
            "currentTimestamp": "0x03e8",
            "currentRandom": "0x0000000000000000000000000000000000000000000000000000000000000000",
            "currentDifficulty": "0x00",
            "currentBaseFee": "0x07",
            "currentExcessBlobGas": "0x00"
        },
        "pre": {
            "0x0000000000000000000000000000000000001000": {
                "nonce": "0x01",
                "balance": "0x00",
                "code": "0x366000600037600060003660006000600d6201bee0f16000553d600155",
                "storage": {}
            },
            "0xa94f5374fce5edbc8e2a8697c15331677e6ebf0b": {
                "nonce": "0x00",
                "balance": "0x038d7ea4c68000",
                "code": "0x",
                "storage": {}
            }
        },
        "transaction": {
            "nonce": "0x00",
            "gasPrice": "0x0a",
            "gasLimit": [
                "0x98cec0"
            ],
            "to": "0x0000000000000000000000000000000000001000",
            "value": [
                "0x00"
            ],
            "data": [
                "0x00000000000000000000000000000000112b98340eee2777cc3c14163dea3ec97977ac3dc5c70da32e6e87578f44912e902ccef9efe28d4a78b8999dfbca942600000000000000000000000000000000186b28d92356c4dfec4b5201ad099dbdede3781f8998ddf929b4cd7756192185ca7b8f4ef7088f813270ac3d48868a220000000000000000000000000000000000000000000000000000000000000000"
            ],
            "sender": "0xa94f5374fce5edbc8e2a8697c15331677e6ebf0b",
            "secretKey": "0x45a915e4d060149eb4365960e6a7a45f334393093061116b197e3240065ff2d8"
        },
        "post": {
            "Prague": [
                {
                    "hash": "0x5d67054a7b041eaa97636de65abebb4720213ac77310336d3b4cf1dcdc7bb0fa",
                    "logs": "0x1dcc4de8dec75d7aab85b567b6ccd41ad312451b948a7413f0a142fd40d49347",
                    "txbytes": "0xf90101800a8398cec094000000000000000000000000000000000000100080b8a000000000000000000000000000000000112b98340eee2777cc3c14163dea3ec97977ac3dc5c70da32e6e87578f44912e902ccef9efe28d4a78b8999dfbca942600000000000000000000000000000000186b28d92356c4dfec4b5201ad099dbdede3781f8998ddf929b4cd7756192185ca7b8f4ef7088f813270ac3d48868a22000000000000000000000000000000000000000000000000000000000000000025a050e038ed5ee6199b1712abffa0d89fa490d82d1ca63446b83d97518b5c66ecfba005a545929fa8d3fdc2cdae661edbbd298c98a14ce168d214f8a5f12298339e14",
                    "indexes": {
                        "data": 0,
                        "gas": 0,
                        "value": 0
                    }
                }
            ]
        },
        "_info": {
            "hash": "0x7623b2e8252d6a615d7b4bb931f38b76b019d7b2e311fdef864383b58cdc5895",
            "comment": "`execution-spec-tests` generated test",
            "filling-transition-tool": "ethereumjs t8n v1",
            "description": "Test function documentation:\n\n    Test the BLS12_G1MSM precompile.",
<<<<<<< HEAD
            "url": "https://github.com/ethereum/execution-spec-tests/blob/pectra-devnet-4@v1.0.0/tests/prague/eip2537_bls_12_381_precompiles/test_bls12_g1msm.py#L57",
=======
            "url": "https://github.com/ethereum/execution-spec-tests/blob/pectra-devnet-4@v1.0.1/tests/prague/eip2537_bls_12_381_precompiles/test_bls12_g1msm.py#L57",
>>>>>>> 74e32abd
            "reference-spec": "https://github.com/ethereum/EIPs/blob/master/EIPS/eip-2537.md",
            "reference-spec-version": "cd0f016ad0c4c68b8b1f5c502ef61ab9353b6e5e"
        }
    },
    "tests/prague/eip2537_bls_12_381_precompiles/test_bls12_g1msm.py::test_invalid[fork_Prague-state_test---invalid_point_4-]": {
        "env": {
            "currentCoinbase": "0x2adc25665018aa1fe0e6bc666dac8fc2697ff9ba",
            "currentGasLimit": "0x016345785d8a0000",
            "currentNumber": "0x01",
            "currentTimestamp": "0x03e8",
            "currentRandom": "0x0000000000000000000000000000000000000000000000000000000000000000",
            "currentDifficulty": "0x00",
            "currentBaseFee": "0x07",
            "currentExcessBlobGas": "0x00"
        },
        "pre": {
            "0x0000000000000000000000000000000000001000": {
                "nonce": "0x01",
                "balance": "0x00",
                "code": "0x366000600037600060003660006000600d6201bee0f16000553d600155",
                "storage": {}
            },
            "0xa94f5374fce5edbc8e2a8697c15331677e6ebf0b": {
                "nonce": "0x00",
                "balance": "0x038d7ea4c68000",
                "code": "0x",
                "storage": {}
            }
        },
        "transaction": {
            "nonce": "0x00",
            "gasPrice": "0x0a",
            "gasLimit": [
                "0x98cec0"
            ],
            "to": "0x0000000000000000000000000000000000001000",
            "value": [
                "0x00"
            ],
            "data": [
                "0x00000000000000000000000000000000112b98340eee2777cc3c14163dea3ec97977ac3dc5c70da32e6e87578f44912e902ccef9efe28d4a78b8999dfbca942600000000000000000000000000000000112b98340eee2777cc3c14163dea3ec97977ac3dc5c70da32e6e87578f44912e902ccef9efe28d4a78b8999dfbca94260000000000000000000000000000000000000000000000000000000000000000"
            ],
            "sender": "0xa94f5374fce5edbc8e2a8697c15331677e6ebf0b",
            "secretKey": "0x45a915e4d060149eb4365960e6a7a45f334393093061116b197e3240065ff2d8"
        },
        "post": {
            "Prague": [
                {
                    "hash": "0x5d67054a7b041eaa97636de65abebb4720213ac77310336d3b4cf1dcdc7bb0fa",
                    "logs": "0x1dcc4de8dec75d7aab85b567b6ccd41ad312451b948a7413f0a142fd40d49347",
                    "txbytes": "0xf90101800a8398cec094000000000000000000000000000000000000100080b8a000000000000000000000000000000000112b98340eee2777cc3c14163dea3ec97977ac3dc5c70da32e6e87578f44912e902ccef9efe28d4a78b8999dfbca942600000000000000000000000000000000112b98340eee2777cc3c14163dea3ec97977ac3dc5c70da32e6e87578f44912e902ccef9efe28d4a78b8999dfbca9426000000000000000000000000000000000000000000000000000000000000000025a01e366eaa35cb1b5289692855eb3d5c666b4af24fbde8241c67325574c7a13b9ca00572ee264b41e2ec29938410656c9daff620edd5a6d7c449e7b0af7155fa6efb",
                    "indexes": {
                        "data": 0,
                        "gas": 0,
                        "value": 0
                    }
                }
            ]
        },
        "_info": {
            "hash": "0xf0fa563ee01a2be2cf62934843b13f75c740c85a671c839f367578fb6464da4c",
            "comment": "`execution-spec-tests` generated test",
            "filling-transition-tool": "ethereumjs t8n v1",
            "description": "Test function documentation:\n\n    Test the BLS12_G1MSM precompile.",
<<<<<<< HEAD
            "url": "https://github.com/ethereum/execution-spec-tests/blob/pectra-devnet-4@v1.0.0/tests/prague/eip2537_bls_12_381_precompiles/test_bls12_g1msm.py#L57",
=======
            "url": "https://github.com/ethereum/execution-spec-tests/blob/pectra-devnet-4@v1.0.1/tests/prague/eip2537_bls_12_381_precompiles/test_bls12_g1msm.py#L57",
>>>>>>> 74e32abd
            "reference-spec": "https://github.com/ethereum/EIPs/blob/master/EIPS/eip-2537.md",
            "reference-spec-version": "cd0f016ad0c4c68b8b1f5c502ef61ab9353b6e5e"
        }
    },
    "tests/prague/eip2537_bls_12_381_precompiles/test_bls12_g1msm.py::test_invalid[fork_Prague-state_test---invalid_encoding0-]": {
        "env": {
            "currentCoinbase": "0x2adc25665018aa1fe0e6bc666dac8fc2697ff9ba",
            "currentGasLimit": "0x016345785d8a0000",
            "currentNumber": "0x01",
            "currentTimestamp": "0x03e8",
            "currentRandom": "0x0000000000000000000000000000000000000000000000000000000000000000",
            "currentDifficulty": "0x00",
            "currentBaseFee": "0x07",
            "currentExcessBlobGas": "0x00"
        },
        "pre": {
            "0x0000000000000000000000000000000000001000": {
                "nonce": "0x01",
                "balance": "0x00",
                "code": "0x366000600037600060003660006000600d6201bee0f16000553d600155",
                "storage": {}
            },
            "0xa94f5374fce5edbc8e2a8697c15331677e6ebf0b": {
                "nonce": "0x00",
                "balance": "0x038d7ea4c68000",
                "code": "0x",
                "storage": {}
            }
        },
        "transaction": {
            "nonce": "0x00",
            "gasPrice": "0x0a",
            "gasLimit": [
                "0x98cec0"
            ],
            "to": "0x0000000000000000000000000000000000001000",
            "value": [
                "0x00"
            ],
            "data": [
                "0x80000000000000000000000000000000000000000000000000000000000000000000000000000000000000000000000000000000000000000000000000000000000000000000000000000000000000000000000000000000000000000000000000000000000000000000000000000000000000000000000000000000000000000000000000000000000000000000000000000000000000000000000000000000"
            ],
            "sender": "0xa94f5374fce5edbc8e2a8697c15331677e6ebf0b",
            "secretKey": "0x45a915e4d060149eb4365960e6a7a45f334393093061116b197e3240065ff2d8"
        },
        "post": {
            "Prague": [
                {
                    "hash": "0x5b1a1624c6e80b4b8a29729c92d454ccbfae842b0cd42361192c928e951ad8b7",
                    "logs": "0x1dcc4de8dec75d7aab85b567b6ccd41ad312451b948a7413f0a142fd40d49347",
                    "txbytes": "0xf90101800a8398cec094000000000000000000000000000000000000100080b8a08000000000000000000000000000000000000000000000000000000000000000000000000000000000000000000000000000000000000000000000000000000000000000000000000000000000000000000000000000000000000000000000000000000000000000000000000000000000000000000000000000000000000000000000000000000000000000000000000000000000000000000000000000000025a0614474007aa9772035b820f6978c0e33c45e1584848ffe4da762b2caa8a0295fa02f30026349d5ba1dde8509c5c07c28e06bcadf14f10902ad5ddc1bcaa0cdf6a3",
                    "indexes": {
                        "data": 0,
                        "gas": 0,
                        "value": 0
                    }
                }
            ]
        },
        "_info": {
            "hash": "0xa6076fde3b94cd3ac587fb4527438d6fe09d7bf737dab754b8fc74e05574d689",
            "comment": "`execution-spec-tests` generated test",
            "filling-transition-tool": "ethereumjs t8n v1",
            "description": "Test function documentation:\n\n    Test the BLS12_G1MSM precompile.",
<<<<<<< HEAD
            "url": "https://github.com/ethereum/execution-spec-tests/blob/pectra-devnet-4@v1.0.0/tests/prague/eip2537_bls_12_381_precompiles/test_bls12_g1msm.py#L57",
=======
            "url": "https://github.com/ethereum/execution-spec-tests/blob/pectra-devnet-4@v1.0.1/tests/prague/eip2537_bls_12_381_precompiles/test_bls12_g1msm.py#L57",
>>>>>>> 74e32abd
            "reference-spec": "https://github.com/ethereum/EIPs/blob/master/EIPS/eip-2537.md",
            "reference-spec-version": "cd0f016ad0c4c68b8b1f5c502ef61ab9353b6e5e"
        }
    },
    "tests/prague/eip2537_bls_12_381_precompiles/test_bls12_g1msm.py::test_invalid[fork_Prague-state_test---invalid_encoding1-]": {
        "env": {
            "currentCoinbase": "0x2adc25665018aa1fe0e6bc666dac8fc2697ff9ba",
            "currentGasLimit": "0x016345785d8a0000",
            "currentNumber": "0x01",
            "currentTimestamp": "0x03e8",
            "currentRandom": "0x0000000000000000000000000000000000000000000000000000000000000000",
            "currentDifficulty": "0x00",
            "currentBaseFee": "0x07",
            "currentExcessBlobGas": "0x00"
        },
        "pre": {
            "0x0000000000000000000000000000000000001000": {
                "nonce": "0x01",
                "balance": "0x00",
                "code": "0x366000600037600060003660006000600d6201bee0f16000553d600155",
                "storage": {}
            },
            "0xa94f5374fce5edbc8e2a8697c15331677e6ebf0b": {
                "nonce": "0x00",
                "balance": "0x038d7ea4c68000",
                "code": "0x",
                "storage": {}
            }
        },
        "transaction": {
            "nonce": "0x00",
            "gasPrice": "0x0a",
            "gasLimit": [
                "0x98cec0"
            ],
            "to": "0x0000000000000000000000000000000000001000",
            "value": [
                "0x00"
            ],
            "data": [
                "0x80000000000000000000000000000000000000000000000000000000000000000000000000000000000000000000000000000000000000000000000000000000000000000000000000000000000000000000000000000000000000000000000000000000000000000000000000000000000000000000000000000000000000000000000000000000000000000000000000000000000000000000000000000000"
            ],
            "sender": "0xa94f5374fce5edbc8e2a8697c15331677e6ebf0b",
            "secretKey": "0x45a915e4d060149eb4365960e6a7a45f334393093061116b197e3240065ff2d8"
        },
        "post": {
            "Prague": [
                {
                    "hash": "0x5b1a1624c6e80b4b8a29729c92d454ccbfae842b0cd42361192c928e951ad8b7",
                    "logs": "0x1dcc4de8dec75d7aab85b567b6ccd41ad312451b948a7413f0a142fd40d49347",
                    "txbytes": "0xf90101800a8398cec094000000000000000000000000000000000000100080b8a08000000000000000000000000000000000000000000000000000000000000000000000000000000000000000000000000000000000000000000000000000000000000000000000000000000000000000000000000000000000000000000000000000000000000000000000000000000000000000000000000000000000000000000000000000000000000000000000000000000000000000000000000000000025a0614474007aa9772035b820f6978c0e33c45e1584848ffe4da762b2caa8a0295fa02f30026349d5ba1dde8509c5c07c28e06bcadf14f10902ad5ddc1bcaa0cdf6a3",
                    "indexes": {
                        "data": 0,
                        "gas": 0,
                        "value": 0
                    }
                }
            ]
        },
        "_info": {
            "hash": "0xa6076fde3b94cd3ac587fb4527438d6fe09d7bf737dab754b8fc74e05574d689",
            "comment": "`execution-spec-tests` generated test",
            "filling-transition-tool": "ethereumjs t8n v1",
            "description": "Test function documentation:\n\n    Test the BLS12_G1MSM precompile.",
<<<<<<< HEAD
            "url": "https://github.com/ethereum/execution-spec-tests/blob/pectra-devnet-4@v1.0.0/tests/prague/eip2537_bls_12_381_precompiles/test_bls12_g1msm.py#L57",
=======
            "url": "https://github.com/ethereum/execution-spec-tests/blob/pectra-devnet-4@v1.0.1/tests/prague/eip2537_bls_12_381_precompiles/test_bls12_g1msm.py#L57",
>>>>>>> 74e32abd
            "reference-spec": "https://github.com/ethereum/EIPs/blob/master/EIPS/eip-2537.md",
            "reference-spec-version": "cd0f016ad0c4c68b8b1f5c502ef61ab9353b6e5e"
        }
    },
    "tests/prague/eip2537_bls_12_381_precompiles/test_bls12_g1msm.py::test_invalid[fork_Prague-state_test---not_in_subgroup_1-]": {
        "env": {
            "currentCoinbase": "0x2adc25665018aa1fe0e6bc666dac8fc2697ff9ba",
            "currentGasLimit": "0x016345785d8a0000",
            "currentNumber": "0x01",
            "currentTimestamp": "0x03e8",
            "currentRandom": "0x0000000000000000000000000000000000000000000000000000000000000000",
            "currentDifficulty": "0x00",
            "currentBaseFee": "0x07",
            "currentExcessBlobGas": "0x00"
        },
        "pre": {
            "0x0000000000000000000000000000000000001000": {
                "nonce": "0x01",
                "balance": "0x00",
                "code": "0x366000600037600060003660006000600d6201bee0f16000553d600155",
                "storage": {}
            },
            "0xa94f5374fce5edbc8e2a8697c15331677e6ebf0b": {
                "nonce": "0x00",
                "balance": "0x038d7ea4c68000",
                "code": "0x",
                "storage": {}
            }
        },
        "transaction": {
            "nonce": "0x00",
            "gasPrice": "0x0a",
            "gasLimit": [
                "0x98cec0"
            ],
            "to": "0x0000000000000000000000000000000000001000",
            "value": [
                "0x00"
            ],
            "data": [
                "0x000000000000000000000000000000000000000000000000000000000000000000000000000000000000000000000000000000000000000000000000000000000000000000000000000000000000000000000000000000000000000000000000000000000000000000000000000000000000000000000000000000000000000273eda753299d7d483339d80809a1d80553bda402fffe5bfeffffffff00000001"
            ],
            "sender": "0xa94f5374fce5edbc8e2a8697c15331677e6ebf0b",
            "secretKey": "0x45a915e4d060149eb4365960e6a7a45f334393093061116b197e3240065ff2d8"
        },
        "post": {
            "Prague": [
                {
                    "hash": "0xd4853029cae840bf9227031c89bccebc87c377f038795ee3a600e184548cb20a",
                    "logs": "0x1dcc4de8dec75d7aab85b567b6ccd41ad312451b948a7413f0a142fd40d49347",
                    "txbytes": "0xf90101800a8398cec094000000000000000000000000000000000000100080b8a0000000000000000000000000000000000000000000000000000000000000000000000000000000000000000000000000000000000000000000000000000000000000000000000000000000000000000000000000000000000000000000000000000000000000000000000000000000000000000000000000000000000000000273eda753299d7d483339d80809a1d80553bda402fffe5bfeffffffff0000000126a087a61acd12294870604ba34d681251df43958fd2f0c9bab293828e784dafe2f7a076be463dcd59ff4f2e42f8cad02906b62085f3f2379f6f6e33453fad0538ef62",
                    "indexes": {
                        "data": 0,
                        "gas": 0,
                        "value": 0
                    }
                }
            ]
        },
        "_info": {
            "hash": "0x58d0d7c5fa4d43faa89c97442bb010cb855d3f475903f48b31341e04cfc5b5ae",
            "comment": "`execution-spec-tests` generated test",
            "filling-transition-tool": "ethereumjs t8n v1",
            "description": "Test function documentation:\n\n    Test the BLS12_G1MSM precompile.",
<<<<<<< HEAD
            "url": "https://github.com/ethereum/execution-spec-tests/blob/pectra-devnet-4@v1.0.0/tests/prague/eip2537_bls_12_381_precompiles/test_bls12_g1msm.py#L57",
=======
            "url": "https://github.com/ethereum/execution-spec-tests/blob/pectra-devnet-4@v1.0.1/tests/prague/eip2537_bls_12_381_precompiles/test_bls12_g1msm.py#L57",
>>>>>>> 74e32abd
            "reference-spec": "https://github.com/ethereum/EIPs/blob/master/EIPS/eip-2537.md",
            "reference-spec-version": "cd0f016ad0c4c68b8b1f5c502ef61ab9353b6e5e"
        }
    },
    "tests/prague/eip2537_bls_12_381_precompiles/test_bls12_g1msm.py::test_invalid[fork_Prague-state_test---not_in_subgroup_2-]": {
        "env": {
            "currentCoinbase": "0x2adc25665018aa1fe0e6bc666dac8fc2697ff9ba",
            "currentGasLimit": "0x016345785d8a0000",
            "currentNumber": "0x01",
            "currentTimestamp": "0x03e8",
            "currentRandom": "0x0000000000000000000000000000000000000000000000000000000000000000",
            "currentDifficulty": "0x00",
            "currentBaseFee": "0x07",
            "currentExcessBlobGas": "0x00"
        },
        "pre": {
            "0x0000000000000000000000000000000000001000": {
                "nonce": "0x01",
                "balance": "0x00",
                "code": "0x366000600037600060003660006000600d6201bee0f16000553d600155",
                "storage": {}
            },
            "0xa94f5374fce5edbc8e2a8697c15331677e6ebf0b": {
                "nonce": "0x00",
                "balance": "0x038d7ea4c68000",
                "code": "0x",
                "storage": {}
            }
        },
        "transaction": {
            "nonce": "0x00",
            "gasPrice": "0x0a",
            "gasLimit": [
                "0x98cec0"
            ],
            "to": "0x0000000000000000000000000000000000001000",
            "value": [
                "0x00"
            ],
            "data": [
                "0x00000000000000000000000000000000000000000000000000000000000000000000000000000000000000000000000000000000000000000000000000000000000000000000000000000000000000001a0111ea397fe69a4b1ba7b6434bacd764774b84f38512bf6730d2a0f6b0f6241eabfffeb153ffffb9feffffffffaaa973eda753299d7d483339d80809a1d80553bda402fffe5bfeffffffff00000001"
            ],
            "sender": "0xa94f5374fce5edbc8e2a8697c15331677e6ebf0b",
            "secretKey": "0x45a915e4d060149eb4365960e6a7a45f334393093061116b197e3240065ff2d8"
        },
        "post": {
            "Prague": [
                {
                    "hash": "0x1ddf370813fa8d2f7a6d409803fb57420ac49df005072445faf1930346643775",
                    "logs": "0x1dcc4de8dec75d7aab85b567b6ccd41ad312451b948a7413f0a142fd40d49347",
                    "txbytes": "0xf90101800a8398cec094000000000000000000000000000000000000100080b8a000000000000000000000000000000000000000000000000000000000000000000000000000000000000000000000000000000000000000000000000000000000000000000000000000000000000000001a0111ea397fe69a4b1ba7b6434bacd764774b84f38512bf6730d2a0f6b0f6241eabfffeb153ffffb9feffffffffaaa973eda753299d7d483339d80809a1d80553bda402fffe5bfeffffffff0000000125a0154ea7e51e4afc44d5aabf7f1a26a2659747c1f1bc187899dff357f8d0941fe2a0441fd04d565bd2c15fd178af95904b962f19f15cdb3da938594fe28d46e60b83",
                    "indexes": {
                        "data": 0,
                        "gas": 0,
                        "value": 0
                    }
                }
            ]
        },
        "_info": {
            "hash": "0xdbd43b35a68f928f9663531ea8a826383ec4ab3369ea5e136698e61cb655e315",
            "comment": "`execution-spec-tests` generated test",
            "filling-transition-tool": "ethereumjs t8n v1",
            "description": "Test function documentation:\n\n    Test the BLS12_G1MSM precompile.",
<<<<<<< HEAD
            "url": "https://github.com/ethereum/execution-spec-tests/blob/pectra-devnet-4@v1.0.0/tests/prague/eip2537_bls_12_381_precompiles/test_bls12_g1msm.py#L57",
=======
            "url": "https://github.com/ethereum/execution-spec-tests/blob/pectra-devnet-4@v1.0.1/tests/prague/eip2537_bls_12_381_precompiles/test_bls12_g1msm.py#L57",
>>>>>>> 74e32abd
            "reference-spec": "https://github.com/ethereum/EIPs/blob/master/EIPS/eip-2537.md",
            "reference-spec-version": "cd0f016ad0c4c68b8b1f5c502ef61ab9353b6e5e"
        }
    },
    "tests/prague/eip2537_bls_12_381_precompiles/test_bls12_g1msm.py::test_invalid[fork_Prague-state_test---bls_g1_truncated_input-]": {
        "env": {
            "currentCoinbase": "0x2adc25665018aa1fe0e6bc666dac8fc2697ff9ba",
            "currentGasLimit": "0x016345785d8a0000",
            "currentNumber": "0x01",
            "currentTimestamp": "0x03e8",
            "currentRandom": "0x0000000000000000000000000000000000000000000000000000000000000000",
            "currentDifficulty": "0x00",
            "currentBaseFee": "0x07",
            "currentExcessBlobGas": "0x00"
        },
        "pre": {
            "0x0000000000000000000000000000000000001000": {
                "nonce": "0x01",
                "balance": "0x00",
                "code": "0x366000600037600060003660006000600d620186a0f16000553d600155",
                "storage": {}
            },
            "0xa94f5374fce5edbc8e2a8697c15331677e6ebf0b": {
                "nonce": "0x00",
                "balance": "0x038d7ea4c68000",
                "code": "0x",
                "storage": {}
            }
        },
        "transaction": {
            "nonce": "0x00",
            "gasPrice": "0x0a",
            "gasLimit": [
                "0x989680"
            ],
            "to": "0x0000000000000000000000000000000000001000",
            "value": [
                "0x00"
            ],
            "data": [
                "0x0000000000000000000000000000000017f1d3a73197d7942695638c4fa9ac0fc3688c4f9774b905a14e3a3f171bac586c55e83ff97a1aeffb3af00adb22c6bb0000000000000000000000000000000008b3f481e3aaa0f1a09e30ed741d8ae4fcf5e095d5d00af600db18cb2c04b3edd03cc744a2888ae40caa232946c5e7e1"
            ],
            "sender": "0xa94f5374fce5edbc8e2a8697c15331677e6ebf0b",
            "secretKey": "0x45a915e4d060149eb4365960e6a7a45f334393093061116b197e3240065ff2d8"
        },
        "post": {
            "Prague": [
                {
                    "hash": "0x7b1f5f20305b4944a1243cffd5c5c9a4f85c4fc390ab7fe2f02b0e75bfe8768e",
                    "logs": "0x1dcc4de8dec75d7aab85b567b6ccd41ad312451b948a7413f0a142fd40d49347",
                    "txbytes": "0xf8e1800a8398968094000000000000000000000000000000000000100080b8800000000000000000000000000000000017f1d3a73197d7942695638c4fa9ac0fc3688c4f9774b905a14e3a3f171bac586c55e83ff97a1aeffb3af00adb22c6bb0000000000000000000000000000000008b3f481e3aaa0f1a09e30ed741d8ae4fcf5e095d5d00af600db18cb2c04b3edd03cc744a2888ae40caa232946c5e7e125a0612d6cfb1907c38140715b75e54c0d07ce92f8097a356e7aa26d8a3fc180af7ba078b23b13b2de053a5caae3aa43dc2e59fabd32d954cb6d41f5d280057e976383",
                    "indexes": {
                        "data": 0,
                        "gas": 0,
                        "value": 0
                    }
                }
            ]
        },
        "_info": {
            "hash": "0x35b285a6dec583df7539068eb0e07dce851cb3d602454be1023ae72cdf2f2ec1",
            "comment": "`execution-spec-tests` generated test",
            "filling-transition-tool": "ethereumjs t8n v1",
            "description": "Test function documentation:\n\n    Test the BLS12_G1MSM precompile.",
<<<<<<< HEAD
            "url": "https://github.com/ethereum/execution-spec-tests/blob/pectra-devnet-4@v1.0.0/tests/prague/eip2537_bls_12_381_precompiles/test_bls12_g1msm.py#L57",
=======
            "url": "https://github.com/ethereum/execution-spec-tests/blob/pectra-devnet-4@v1.0.1/tests/prague/eip2537_bls_12_381_precompiles/test_bls12_g1msm.py#L57",
>>>>>>> 74e32abd
            "reference-spec": "https://github.com/ethereum/EIPs/blob/master/EIPS/eip-2537.md",
            "reference-spec-version": "cd0f016ad0c4c68b8b1f5c502ef61ab9353b6e5e"
        }
    }
}<|MERGE_RESOLUTION|>--- conflicted
+++ resolved
@@ -59,11 +59,7 @@
             "comment": "`execution-spec-tests` generated test",
             "filling-transition-tool": "ethereumjs t8n v1",
             "description": "Test function documentation:\n\n    Test the BLS12_G1MSM precompile.",
-<<<<<<< HEAD
-            "url": "https://github.com/ethereum/execution-spec-tests/blob/pectra-devnet-4@v1.0.0/tests/prague/eip2537_bls_12_381_precompiles/test_bls12_g1msm.py#L57",
-=======
-            "url": "https://github.com/ethereum/execution-spec-tests/blob/pectra-devnet-4@v1.0.1/tests/prague/eip2537_bls_12_381_precompiles/test_bls12_g1msm.py#L57",
->>>>>>> 74e32abd
+            "url": "https://github.com/ethereum/execution-spec-tests/blob/pectra-devnet-4@v1.0.1/tests/prague/eip2537_bls_12_381_precompiles/test_bls12_g1msm.py#L57",
             "reference-spec": "https://github.com/ethereum/EIPs/blob/master/EIPS/eip-2537.md",
             "reference-spec-version": "cd0f016ad0c4c68b8b1f5c502ef61ab9353b6e5e"
         }
@@ -128,11 +124,7 @@
             "comment": "`execution-spec-tests` generated test",
             "filling-transition-tool": "ethereumjs t8n v1",
             "description": "Test function documentation:\n\n    Test the BLS12_G1MSM precompile.",
-<<<<<<< HEAD
-            "url": "https://github.com/ethereum/execution-spec-tests/blob/pectra-devnet-4@v1.0.0/tests/prague/eip2537_bls_12_381_precompiles/test_bls12_g1msm.py#L57",
-=======
-            "url": "https://github.com/ethereum/execution-spec-tests/blob/pectra-devnet-4@v1.0.1/tests/prague/eip2537_bls_12_381_precompiles/test_bls12_g1msm.py#L57",
->>>>>>> 74e32abd
+            "url": "https://github.com/ethereum/execution-spec-tests/blob/pectra-devnet-4@v1.0.1/tests/prague/eip2537_bls_12_381_precompiles/test_bls12_g1msm.py#L57",
             "reference-spec": "https://github.com/ethereum/EIPs/blob/master/EIPS/eip-2537.md",
             "reference-spec-version": "cd0f016ad0c4c68b8b1f5c502ef61ab9353b6e5e"
         }
@@ -197,11 +189,7 @@
             "comment": "`execution-spec-tests` generated test",
             "filling-transition-tool": "ethereumjs t8n v1",
             "description": "Test function documentation:\n\n    Test the BLS12_G1MSM precompile.",
-<<<<<<< HEAD
-            "url": "https://github.com/ethereum/execution-spec-tests/blob/pectra-devnet-4@v1.0.0/tests/prague/eip2537_bls_12_381_precompiles/test_bls12_g1msm.py#L57",
-=======
-            "url": "https://github.com/ethereum/execution-spec-tests/blob/pectra-devnet-4@v1.0.1/tests/prague/eip2537_bls_12_381_precompiles/test_bls12_g1msm.py#L57",
->>>>>>> 74e32abd
+            "url": "https://github.com/ethereum/execution-spec-tests/blob/pectra-devnet-4@v1.0.1/tests/prague/eip2537_bls_12_381_precompiles/test_bls12_g1msm.py#L57",
             "reference-spec": "https://github.com/ethereum/EIPs/blob/master/EIPS/eip-2537.md",
             "reference-spec-version": "cd0f016ad0c4c68b8b1f5c502ef61ab9353b6e5e"
         }
@@ -266,11 +254,7 @@
             "comment": "`execution-spec-tests` generated test",
             "filling-transition-tool": "ethereumjs t8n v1",
             "description": "Test function documentation:\n\n    Test the BLS12_G1MSM precompile.",
-<<<<<<< HEAD
-            "url": "https://github.com/ethereum/execution-spec-tests/blob/pectra-devnet-4@v1.0.0/tests/prague/eip2537_bls_12_381_precompiles/test_bls12_g1msm.py#L57",
-=======
-            "url": "https://github.com/ethereum/execution-spec-tests/blob/pectra-devnet-4@v1.0.1/tests/prague/eip2537_bls_12_381_precompiles/test_bls12_g1msm.py#L57",
->>>>>>> 74e32abd
+            "url": "https://github.com/ethereum/execution-spec-tests/blob/pectra-devnet-4@v1.0.1/tests/prague/eip2537_bls_12_381_precompiles/test_bls12_g1msm.py#L57",
             "reference-spec": "https://github.com/ethereum/EIPs/blob/master/EIPS/eip-2537.md",
             "reference-spec-version": "cd0f016ad0c4c68b8b1f5c502ef61ab9353b6e5e"
         }
@@ -335,11 +319,7 @@
             "comment": "`execution-spec-tests` generated test",
             "filling-transition-tool": "ethereumjs t8n v1",
             "description": "Test function documentation:\n\n    Test the BLS12_G1MSM precompile.",
-<<<<<<< HEAD
-            "url": "https://github.com/ethereum/execution-spec-tests/blob/pectra-devnet-4@v1.0.0/tests/prague/eip2537_bls_12_381_precompiles/test_bls12_g1msm.py#L57",
-=======
-            "url": "https://github.com/ethereum/execution-spec-tests/blob/pectra-devnet-4@v1.0.1/tests/prague/eip2537_bls_12_381_precompiles/test_bls12_g1msm.py#L57",
->>>>>>> 74e32abd
+            "url": "https://github.com/ethereum/execution-spec-tests/blob/pectra-devnet-4@v1.0.1/tests/prague/eip2537_bls_12_381_precompiles/test_bls12_g1msm.py#L57",
             "reference-spec": "https://github.com/ethereum/EIPs/blob/master/EIPS/eip-2537.md",
             "reference-spec-version": "cd0f016ad0c4c68b8b1f5c502ef61ab9353b6e5e"
         }
@@ -404,11 +384,7 @@
             "comment": "`execution-spec-tests` generated test",
             "filling-transition-tool": "ethereumjs t8n v1",
             "description": "Test function documentation:\n\n    Test the BLS12_G1MSM precompile.",
-<<<<<<< HEAD
-            "url": "https://github.com/ethereum/execution-spec-tests/blob/pectra-devnet-4@v1.0.0/tests/prague/eip2537_bls_12_381_precompiles/test_bls12_g1msm.py#L57",
-=======
-            "url": "https://github.com/ethereum/execution-spec-tests/blob/pectra-devnet-4@v1.0.1/tests/prague/eip2537_bls_12_381_precompiles/test_bls12_g1msm.py#L57",
->>>>>>> 74e32abd
+            "url": "https://github.com/ethereum/execution-spec-tests/blob/pectra-devnet-4@v1.0.1/tests/prague/eip2537_bls_12_381_precompiles/test_bls12_g1msm.py#L57",
             "reference-spec": "https://github.com/ethereum/EIPs/blob/master/EIPS/eip-2537.md",
             "reference-spec-version": "cd0f016ad0c4c68b8b1f5c502ef61ab9353b6e5e"
         }
@@ -473,11 +449,7 @@
             "comment": "`execution-spec-tests` generated test",
             "filling-transition-tool": "ethereumjs t8n v1",
             "description": "Test function documentation:\n\n    Test the BLS12_G1MSM precompile.",
-<<<<<<< HEAD
-            "url": "https://github.com/ethereum/execution-spec-tests/blob/pectra-devnet-4@v1.0.0/tests/prague/eip2537_bls_12_381_precompiles/test_bls12_g1msm.py#L57",
-=======
-            "url": "https://github.com/ethereum/execution-spec-tests/blob/pectra-devnet-4@v1.0.1/tests/prague/eip2537_bls_12_381_precompiles/test_bls12_g1msm.py#L57",
->>>>>>> 74e32abd
+            "url": "https://github.com/ethereum/execution-spec-tests/blob/pectra-devnet-4@v1.0.1/tests/prague/eip2537_bls_12_381_precompiles/test_bls12_g1msm.py#L57",
             "reference-spec": "https://github.com/ethereum/EIPs/blob/master/EIPS/eip-2537.md",
             "reference-spec-version": "cd0f016ad0c4c68b8b1f5c502ef61ab9353b6e5e"
         }
@@ -542,11 +514,7 @@
             "comment": "`execution-spec-tests` generated test",
             "filling-transition-tool": "ethereumjs t8n v1",
             "description": "Test function documentation:\n\n    Test the BLS12_G1MSM precompile.",
-<<<<<<< HEAD
-            "url": "https://github.com/ethereum/execution-spec-tests/blob/pectra-devnet-4@v1.0.0/tests/prague/eip2537_bls_12_381_precompiles/test_bls12_g1msm.py#L57",
-=======
-            "url": "https://github.com/ethereum/execution-spec-tests/blob/pectra-devnet-4@v1.0.1/tests/prague/eip2537_bls_12_381_precompiles/test_bls12_g1msm.py#L57",
->>>>>>> 74e32abd
+            "url": "https://github.com/ethereum/execution-spec-tests/blob/pectra-devnet-4@v1.0.1/tests/prague/eip2537_bls_12_381_precompiles/test_bls12_g1msm.py#L57",
             "reference-spec": "https://github.com/ethereum/EIPs/blob/master/EIPS/eip-2537.md",
             "reference-spec-version": "cd0f016ad0c4c68b8b1f5c502ef61ab9353b6e5e"
         }
@@ -611,11 +579,7 @@
             "comment": "`execution-spec-tests` generated test",
             "filling-transition-tool": "ethereumjs t8n v1",
             "description": "Test function documentation:\n\n    Test the BLS12_G1MSM precompile.",
-<<<<<<< HEAD
-            "url": "https://github.com/ethereum/execution-spec-tests/blob/pectra-devnet-4@v1.0.0/tests/prague/eip2537_bls_12_381_precompiles/test_bls12_g1msm.py#L57",
-=======
-            "url": "https://github.com/ethereum/execution-spec-tests/blob/pectra-devnet-4@v1.0.1/tests/prague/eip2537_bls_12_381_precompiles/test_bls12_g1msm.py#L57",
->>>>>>> 74e32abd
+            "url": "https://github.com/ethereum/execution-spec-tests/blob/pectra-devnet-4@v1.0.1/tests/prague/eip2537_bls_12_381_precompiles/test_bls12_g1msm.py#L57",
             "reference-spec": "https://github.com/ethereum/EIPs/blob/master/EIPS/eip-2537.md",
             "reference-spec-version": "cd0f016ad0c4c68b8b1f5c502ef61ab9353b6e5e"
         }
@@ -680,11 +644,7 @@
             "comment": "`execution-spec-tests` generated test",
             "filling-transition-tool": "ethereumjs t8n v1",
             "description": "Test function documentation:\n\n    Test the BLS12_G1MSM precompile.",
-<<<<<<< HEAD
-            "url": "https://github.com/ethereum/execution-spec-tests/blob/pectra-devnet-4@v1.0.0/tests/prague/eip2537_bls_12_381_precompiles/test_bls12_g1msm.py#L57",
-=======
-            "url": "https://github.com/ethereum/execution-spec-tests/blob/pectra-devnet-4@v1.0.1/tests/prague/eip2537_bls_12_381_precompiles/test_bls12_g1msm.py#L57",
->>>>>>> 74e32abd
+            "url": "https://github.com/ethereum/execution-spec-tests/blob/pectra-devnet-4@v1.0.1/tests/prague/eip2537_bls_12_381_precompiles/test_bls12_g1msm.py#L57",
             "reference-spec": "https://github.com/ethereum/EIPs/blob/master/EIPS/eip-2537.md",
             "reference-spec-version": "cd0f016ad0c4c68b8b1f5c502ef61ab9353b6e5e"
         }
@@ -749,11 +709,7 @@
             "comment": "`execution-spec-tests` generated test",
             "filling-transition-tool": "ethereumjs t8n v1",
             "description": "Test function documentation:\n\n    Test the BLS12_G1MSM precompile.",
-<<<<<<< HEAD
-            "url": "https://github.com/ethereum/execution-spec-tests/blob/pectra-devnet-4@v1.0.0/tests/prague/eip2537_bls_12_381_precompiles/test_bls12_g1msm.py#L57",
-=======
-            "url": "https://github.com/ethereum/execution-spec-tests/blob/pectra-devnet-4@v1.0.1/tests/prague/eip2537_bls_12_381_precompiles/test_bls12_g1msm.py#L57",
->>>>>>> 74e32abd
+            "url": "https://github.com/ethereum/execution-spec-tests/blob/pectra-devnet-4@v1.0.1/tests/prague/eip2537_bls_12_381_precompiles/test_bls12_g1msm.py#L57",
             "reference-spec": "https://github.com/ethereum/EIPs/blob/master/EIPS/eip-2537.md",
             "reference-spec-version": "cd0f016ad0c4c68b8b1f5c502ef61ab9353b6e5e"
         }
@@ -818,11 +774,7 @@
             "comment": "`execution-spec-tests` generated test",
             "filling-transition-tool": "ethereumjs t8n v1",
             "description": "Test function documentation:\n\n    Test the BLS12_G1MSM precompile.",
-<<<<<<< HEAD
-            "url": "https://github.com/ethereum/execution-spec-tests/blob/pectra-devnet-4@v1.0.0/tests/prague/eip2537_bls_12_381_precompiles/test_bls12_g1msm.py#L57",
-=======
-            "url": "https://github.com/ethereum/execution-spec-tests/blob/pectra-devnet-4@v1.0.1/tests/prague/eip2537_bls_12_381_precompiles/test_bls12_g1msm.py#L57",
->>>>>>> 74e32abd
+            "url": "https://github.com/ethereum/execution-spec-tests/blob/pectra-devnet-4@v1.0.1/tests/prague/eip2537_bls_12_381_precompiles/test_bls12_g1msm.py#L57",
             "reference-spec": "https://github.com/ethereum/EIPs/blob/master/EIPS/eip-2537.md",
             "reference-spec-version": "cd0f016ad0c4c68b8b1f5c502ef61ab9353b6e5e"
         }
@@ -887,11 +839,7 @@
             "comment": "`execution-spec-tests` generated test",
             "filling-transition-tool": "ethereumjs t8n v1",
             "description": "Test function documentation:\n\n    Test the BLS12_G1MSM precompile.",
-<<<<<<< HEAD
-            "url": "https://github.com/ethereum/execution-spec-tests/blob/pectra-devnet-4@v1.0.0/tests/prague/eip2537_bls_12_381_precompiles/test_bls12_g1msm.py#L57",
-=======
-            "url": "https://github.com/ethereum/execution-spec-tests/blob/pectra-devnet-4@v1.0.1/tests/prague/eip2537_bls_12_381_precompiles/test_bls12_g1msm.py#L57",
->>>>>>> 74e32abd
+            "url": "https://github.com/ethereum/execution-spec-tests/blob/pectra-devnet-4@v1.0.1/tests/prague/eip2537_bls_12_381_precompiles/test_bls12_g1msm.py#L57",
             "reference-spec": "https://github.com/ethereum/EIPs/blob/master/EIPS/eip-2537.md",
             "reference-spec-version": "cd0f016ad0c4c68b8b1f5c502ef61ab9353b6e5e"
         }
@@ -956,11 +904,7 @@
             "comment": "`execution-spec-tests` generated test",
             "filling-transition-tool": "ethereumjs t8n v1",
             "description": "Test function documentation:\n\n    Test the BLS12_G1MSM precompile.",
-<<<<<<< HEAD
-            "url": "https://github.com/ethereum/execution-spec-tests/blob/pectra-devnet-4@v1.0.0/tests/prague/eip2537_bls_12_381_precompiles/test_bls12_g1msm.py#L57",
-=======
-            "url": "https://github.com/ethereum/execution-spec-tests/blob/pectra-devnet-4@v1.0.1/tests/prague/eip2537_bls_12_381_precompiles/test_bls12_g1msm.py#L57",
->>>>>>> 74e32abd
+            "url": "https://github.com/ethereum/execution-spec-tests/blob/pectra-devnet-4@v1.0.1/tests/prague/eip2537_bls_12_381_precompiles/test_bls12_g1msm.py#L57",
             "reference-spec": "https://github.com/ethereum/EIPs/blob/master/EIPS/eip-2537.md",
             "reference-spec-version": "cd0f016ad0c4c68b8b1f5c502ef61ab9353b6e5e"
         }
@@ -1025,11 +969,7 @@
             "comment": "`execution-spec-tests` generated test",
             "filling-transition-tool": "ethereumjs t8n v1",
             "description": "Test function documentation:\n\n    Test the BLS12_G1MSM precompile.",
-<<<<<<< HEAD
-            "url": "https://github.com/ethereum/execution-spec-tests/blob/pectra-devnet-4@v1.0.0/tests/prague/eip2537_bls_12_381_precompiles/test_bls12_g1msm.py#L57",
-=======
-            "url": "https://github.com/ethereum/execution-spec-tests/blob/pectra-devnet-4@v1.0.1/tests/prague/eip2537_bls_12_381_precompiles/test_bls12_g1msm.py#L57",
->>>>>>> 74e32abd
+            "url": "https://github.com/ethereum/execution-spec-tests/blob/pectra-devnet-4@v1.0.1/tests/prague/eip2537_bls_12_381_precompiles/test_bls12_g1msm.py#L57",
             "reference-spec": "https://github.com/ethereum/EIPs/blob/master/EIPS/eip-2537.md",
             "reference-spec-version": "cd0f016ad0c4c68b8b1f5c502ef61ab9353b6e5e"
         }
@@ -1094,11 +1034,7 @@
             "comment": "`execution-spec-tests` generated test",
             "filling-transition-tool": "ethereumjs t8n v1",
             "description": "Test function documentation:\n\n    Test the BLS12_G1MSM precompile.",
-<<<<<<< HEAD
-            "url": "https://github.com/ethereum/execution-spec-tests/blob/pectra-devnet-4@v1.0.0/tests/prague/eip2537_bls_12_381_precompiles/test_bls12_g1msm.py#L57",
-=======
-            "url": "https://github.com/ethereum/execution-spec-tests/blob/pectra-devnet-4@v1.0.1/tests/prague/eip2537_bls_12_381_precompiles/test_bls12_g1msm.py#L57",
->>>>>>> 74e32abd
+            "url": "https://github.com/ethereum/execution-spec-tests/blob/pectra-devnet-4@v1.0.1/tests/prague/eip2537_bls_12_381_precompiles/test_bls12_g1msm.py#L57",
             "reference-spec": "https://github.com/ethereum/EIPs/blob/master/EIPS/eip-2537.md",
             "reference-spec-version": "cd0f016ad0c4c68b8b1f5c502ef61ab9353b6e5e"
         }
