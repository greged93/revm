[package]
name = "revm-test"
version = "0.1.0"
edition = "2021"
# See more keys and their definitions at https://doc.rust-lang.org/cargo/reference/manifest.html

[dependencies]
bytes = "1.6"
hex = "0.4"
<<<<<<< HEAD
revm = { path = "../../crates/revm", version = "10.0.0", default-features = false }
=======
revm = { path = "../../crates/revm", version = "11.0.0", default-features=false }
>>>>>>> cbe99fc9
microbench = "0.5"
alloy-sol-macro = "0.7.0"
alloy-sol-types = "0.7.0"
regex = "1.10.5"
eyre = "0.6.12"


[[bin]]
name = "analysis"

[[bin]]
name = "snailtracer"

[[bin]]
name = "transfer"

[[bin]]
name = "burntpix"

[features]
scroll = ["revm/scroll"]<|MERGE_RESOLUTION|>--- conflicted
+++ resolved
@@ -7,11 +7,7 @@
 [dependencies]
 bytes = "1.6"
 hex = "0.4"
-<<<<<<< HEAD
-revm = { path = "../../crates/revm", version = "10.0.0", default-features = false }
-=======
 revm = { path = "../../crates/revm", version = "11.0.0", default-features=false }
->>>>>>> cbe99fc9
 microbench = "0.5"
 alloy-sol-macro = "0.7.0"
 alloy-sol-types = "0.7.0"
