use super::{
    merkle_trie::{log_rlp_hash, state_merkle_trie_root},
    models::{SpecName, Test, TestSuite},
    utils::recover_address,
};
use indicatif::{ProgressBar, ProgressDrawTarget};
use revm::{
    db::EmptyDB,
    inspector_handle_register,
    inspectors::TracerEip3155,
    primitives::{
        calc_excess_blob_gas, keccak256, Bytecode, Bytes, EVMResultGeneric, Env, Eof,
        ExecutionResult, SpecId, TxKind, B256, EOF_MAGIC_BYTES, U256,
    },
    Evm, State,
};
use serde_json::json;
use std::{
    convert::Infallible,
    io::{stderr, stdout},
    path::{Path, PathBuf},
    sync::{
        atomic::{AtomicBool, AtomicUsize, Ordering},
        Arc, Mutex,
    },
    time::{Duration, Instant},
};
use thiserror::Error;
use walkdir::{DirEntry, WalkDir};

#[derive(Debug, Error)]
#[error("Test {name} failed: {kind}")]
pub struct TestError {
    pub name: String,
    pub kind: TestErrorKind,
}

#[derive(Debug, Error)]
pub enum TestErrorKind {
    #[error("logs root mismatch: got {got}, expected {expected}")]
    LogsRootMismatch { got: B256, expected: B256 },
    #[error("state root mismatch: got {got}, expected {expected}")]
    StateRootMismatch { got: B256, expected: B256 },
    #[error("unknown private key: {0:?}")]
    UnknownPrivateKey(B256),
    #[error("unexpected exception: got {got_exception:?}, expected {expected_exception:?}")]
    UnexpectedException {
        expected_exception: Option<String>,
        got_exception: Option<String>,
    },
    #[error("unexpected output: got {got_output:?}, expected {expected_output:?}")]
    UnexpectedOutput {
        expected_output: Option<Bytes>,
        got_output: Option<Bytes>,
    },
    #[error(transparent)]
    SerdeDeserialize(#[from] serde_json::Error),
    #[error("thread panicked")]
    Panic,
}

pub fn find_all_json_tests(path: &Path) -> Vec<PathBuf> {
    if path.is_file() {
        vec![path.to_path_buf()]
    } else {
        WalkDir::new(path)
            .into_iter()
            .filter_map(Result::ok)
            .filter(|e| e.path().extension() == Some("json".as_ref()))
            .map(DirEntry::into_path)
            .collect()
    }
}

fn skip_test(path: &Path) -> bool {
    let path_str = path.to_str().expect("Path is not valid UTF-8");
    let name = path.file_name().unwrap().to_str().unwrap();

    matches!(
        name,
        // funky test with `bigint 0x00` value in json :) not possible to happen on mainnet and require
        // custom json parser. https://github.com/ethereum/tests/issues/971
        |"ValueOverflow.json"| "ValueOverflowParis.json"

        // precompiles having storage is not possible
        | "RevertPrecompiledTouch_storage.json"
        | "RevertPrecompiledTouch.json"

        // txbyte is of type 02 and we don't parse tx bytes for this test to fail.
        | "typeTwoBerlin.json"

        // Need to handle Test errors
        | "transactionIntinsicBug.json"

        // Test check if gas price overflows, we handle this correctly but does not match tests specific exception.
        | "HighGasPrice.json"
        | "CREATE_HighNonce.json"
        | "CREATE_HighNonceMinus1.json"
        | "CreateTransactionHighNonce.json"

        // Skip test where basefee/accesslist/difficulty is present but it shouldn't be supported in
        // London/Berlin/TheMerge. https://github.com/ethereum/tests/blob/5b7e1ab3ffaf026d99d20b17bb30f533a2c80c8b/GeneralStateTests/stExample/eip1559.json#L130
        // It is expected to not execute these tests.
        | "basefeeExample.json"
        | "eip1559.json"
        | "mergeTest.json"

        // Test with some storage check.
        | "RevertInCreateInInit_Paris.json"
        | "RevertInCreateInInit.json"
        | "dynamicAccountOverwriteEmpty.json"
        | "dynamicAccountOverwriteEmpty_Paris.json"
        | "RevertInCreateInInitCreate2Paris.json"
        | "create2collisionStorage.json"
        | "RevertInCreateInInitCreate2.json"
        | "create2collisionStorageParis.json"
        | "InitCollision.json"
        | "InitCollisionParis.json"

        // These tests are passing, but they take a lot of time to execute so we are going to skip them.
        | "loopExp.json"
        | "Call50000_sha256.json"
        | "static_Call50000_sha256.json"
        | "loopMul.json"
        | "CALLBlake2f_MaxRounds.json"
    ) || path_str.contains("stEOF")
}

fn check_evm_execution<EXT>(
    test: &Test,
    expected_output: Option<&Bytes>,
    test_name: &str,
    exec_result: &EVMResultGeneric<ExecutionResult, Infallible>,
    evm: &Evm<'_, EXT, &mut State<EmptyDB>>,
    print_json_outcome: bool,
) -> Result<(), TestError> {
    let logs_root = log_rlp_hash(exec_result.as_ref().map(|r| r.logs()).unwrap_or_default());
    let state_root = state_merkle_trie_root(evm.context.evm.db.cache.trie_account());

    let print_json_output = |error: Option<String>| {
        if print_json_outcome {
            let json = json!({
                "stateRoot": state_root,
                "logsRoot": logs_root,
                "output": exec_result.as_ref().ok().and_then(|r| r.output().cloned()).unwrap_or_default(),
                "gasUsed": exec_result.as_ref().ok().map(|r| r.gas_used()).unwrap_or_default(),
                "pass": error.is_none(),
                "errorMsg": error.unwrap_or_default(),
                "evmResult": match exec_result {
                    Ok(r) => match r {
                        ExecutionResult::Success { reason, .. } => format!("Success: {reason:?}"),
                        ExecutionResult::Revert { .. } => "Revert".to_string(),
                        ExecutionResult::Halt { reason, .. } => format!("Halt: {reason:?}"),
                    },
                    Err(e) => e.to_string(),
                },
                "postLogsHash": logs_root,
                "fork": evm.handler.cfg().spec_id,
                "test": test_name,
                "d": test.indexes.data,
                "g": test.indexes.gas,
                "v": test.indexes.value,
            });
            eprintln!("{json}");
        }
    };

    // If we expect exception revm should return error from execution.
    // So we do not check logs and state root.
    //
    // Note that some tests that have exception and run tests from before state clear
    // would touch the caller account and make it appear in state root calculation.
    // This is not something that we would expect as invalid tx should not touch state.
    // but as this is a cleanup of invalid tx it is not properly defined and in the end
    // it does not matter.
    // Test where this happens: `tests/GeneralStateTests/stTransactionTest/NoSrcAccountCreate.json`
    // and you can check that we have only two "hash" values for before and after state clear.
    match (&test.expect_exception, exec_result) {
        // do nothing
        (None, Ok(result)) => {
            // check output
            if let Some((expected_output, output)) = expected_output.zip(result.output()) {
                if expected_output != output {
                    let kind = TestErrorKind::UnexpectedOutput {
                        expected_output: Some(expected_output.clone()),
                        got_output: result.output().cloned(),
                    };
                    print_json_output(Some(kind.to_string()));
                    return Err(TestError {
                        name: test_name.to_string(),
                        kind,
                    });
                }
            }
        }
        // return okay, exception is expected.
        (Some(_), Err(_)) => return Ok(()),
        _ => {
            let kind = TestErrorKind::UnexpectedException {
                expected_exception: test.expect_exception.clone(),
                got_exception: exec_result.clone().err().map(|e| e.to_string()),
            };
            print_json_output(Some(kind.to_string()));
            return Err(TestError {
                name: test_name.to_string(),
                kind,
            });
        }
    }

    if logs_root != test.logs {
        let kind = TestErrorKind::LogsRootMismatch {
            got: logs_root,
            expected: test.logs,
        };
        print_json_output(Some(kind.to_string()));
        return Err(TestError {
            name: test_name.to_string(),
            kind,
        });
    }

    if state_root != test.hash {
        let kind = TestErrorKind::StateRootMismatch {
            got: state_root,
            expected: test.hash,
        };
        print_json_output(Some(kind.to_string()));
        return Err(TestError {
            name: test_name.to_string(),
            kind,
        });
    }

    print_json_output(None);

    Ok(())
}

pub fn execute_test_suite(
    path: &Path,
    elapsed: &Arc<Mutex<Duration>>,
    trace: bool,
    print_json_outcome: bool,
) -> Result<(), TestError> {
    if skip_test(path) {
        return Ok(());
    }

    let s = std::fs::read_to_string(path).unwrap();
    let suite: TestSuite = serde_json::from_str(&s).map_err(|e| TestError {
        name: path.to_string_lossy().into_owned(),
        kind: e.into(),
    })?;

    for (name, unit) in suite.0 {
        // Create database and insert cache
        let mut cache_state = revm::CacheState::new(false);
        for (address, info) in unit.pre {
            let code_hash = keccak256(&info.code);
            let bytecode = match info.code.get(..2) {
                Some(magic) if magic == &EOF_MAGIC_BYTES => {
                    Bytecode::Eof(Eof::decode(info.code.clone()).unwrap().into())
                }
                _ => Bytecode::new_raw(info.code),
            };
            let acc_info = revm::primitives::AccountInfo {
                balance: info.balance,
<<<<<<< HEAD
                #[cfg(feature = "scroll")]
                code_size: info.code.len(),
                #[cfg(not(feature = "scroll"))]
                code_hash: keccak256(&info.code),
                #[cfg(feature = "scroll")]
                code_hash: revm::primitives::poseidon(&info.code),
                #[cfg(feature = "scroll")]
                keccak_code_hash: keccak256(&info.code),
                code: Some(Bytecode::new_raw(info.code)),
=======
                code_hash,
                code: Some(bytecode),
>>>>>>> 99367b1d
                nonce: info.nonce,
            };
            cache_state.insert_account_with_storage(address, acc_info, info.storage);
        }

        let mut env = Box::<Env>::default();
        // for mainnet
        env.cfg.chain_id = 1;
        // env.cfg.spec_id is set down the road

        // block env
        env.block.number = unit.env.current_number;
        env.block.coinbase = unit.env.current_coinbase;
        env.block.timestamp = unit.env.current_timestamp;
        env.block.gas_limit = unit.env.current_gas_limit;
        env.block.basefee = unit.env.current_base_fee.unwrap_or_default();
        env.block.difficulty = unit.env.current_difficulty;
        // after the Merge prevrandao replaces mix_hash field in block and replaced difficulty opcode in EVM.
        env.block.prevrandao = unit.env.current_random;
        // EIP-4844
        if let Some(current_excess_blob_gas) = unit.env.current_excess_blob_gas {
            env.block
                .set_blob_excess_gas_and_price(current_excess_blob_gas.to());
        } else if let (Some(parent_blob_gas_used), Some(parent_excess_blob_gas)) = (
            unit.env.parent_blob_gas_used,
            unit.env.parent_excess_blob_gas,
        ) {
            env.block
                .set_blob_excess_gas_and_price(calc_excess_blob_gas(
                    parent_blob_gas_used.to(),
                    parent_excess_blob_gas.to(),
                ));
        }

        // tx env
        env.tx.caller = if let Some(address) = unit.transaction.sender {
            address
        } else {
            recover_address(unit.transaction.secret_key.as_slice()).ok_or_else(|| TestError {
                name: name.clone(),
                kind: TestErrorKind::UnknownPrivateKey(unit.transaction.secret_key),
            })?
        };
        env.tx.gas_price = unit
            .transaction
            .gas_price
            .or(unit.transaction.max_fee_per_gas)
            .unwrap_or_default();
        env.tx.gas_priority_fee = unit.transaction.max_priority_fee_per_gas;
        // EIP-4844
        env.tx.blob_hashes = unit.transaction.blob_versioned_hashes;
        env.tx.max_fee_per_blob_gas = unit.transaction.max_fee_per_blob_gas;

        // post and execution
        for (spec_name, tests) in unit.post {
            if matches!(
                spec_name,
                SpecName::ByzantiumToConstantinopleAt5
                    | SpecName::Constantinople
                    | SpecName::Unknown
            ) {
                continue;
            }

            let spec_id = spec_name.to_spec_id();

            for (index, test) in tests.into_iter().enumerate() {
                env.tx.gas_limit = unit.transaction.gas_limit[test.indexes.gas].saturating_to();

                env.tx.data = unit
                    .transaction
                    .data
                    .get(test.indexes.data)
                    .unwrap()
                    .clone();
                env.tx.value = unit.transaction.value[test.indexes.value];

                env.tx.access_list = unit
                    .transaction
                    .access_lists
                    .get(test.indexes.data)
                    .and_then(Option::as_deref)
                    .unwrap_or_default()
                    .iter()
                    .map(|item| {
                        (
                            item.address,
                            item.storage_keys
                                .iter()
                                .map(|key| U256::from_be_bytes(key.0))
                                .collect::<Vec<_>>(),
                        )
                    })
                    .collect();

                let to = match unit.transaction.to {
                    Some(add) => TxKind::Call(add),
                    None => TxKind::Create,
                };
                env.tx.transact_to = to;

                let mut cache = cache_state.clone();
                cache.set_state_clear_flag(SpecId::enabled(
                    spec_id,
                    revm::primitives::SpecId::SPURIOUS_DRAGON,
                ));
                let mut state = revm::db::State::builder()
                    .with_cached_prestate(cache)
                    .with_bundle_update()
                    .build();
                let mut evm = Evm::builder()
                    .with_db(&mut state)
                    .modify_env(|e| e.clone_from(&env))
                    .with_spec_id(spec_id)
                    .build();

                // do the deed
                let (e, exec_result) = if trace {
                    let mut evm = evm
                        .modify()
                        .reset_handler_with_external_context(
                            TracerEip3155::new(Box::new(stderr())).without_summary(),
                        )
                        .append_handler_register(inspector_handle_register)
                        .build();

                    let timer = Instant::now();
                    let res = evm.transact_commit();
                    *elapsed.lock().unwrap() += timer.elapsed();

                    let Err(e) = check_evm_execution(
                        &test,
                        unit.out.as_ref(),
                        &name,
                        &res,
                        &evm,
                        print_json_outcome,
                    ) else {
                        continue;
                    };
                    // reset external context
                    (e, res)
                } else {
                    let timer = Instant::now();
                    let res = evm.transact_commit();
                    *elapsed.lock().unwrap() += timer.elapsed();

                    // dump state and traces if test failed
                    let output = check_evm_execution(
                        &test,
                        unit.out.as_ref(),
                        &name,
                        &res,
                        &evm,
                        print_json_outcome,
                    );
                    let Err(e) = output else {
                        continue;
                    };
                    (e, res)
                };

                // print only once or
                // if we are already in trace mode, just return error
                static FAILED: AtomicBool = AtomicBool::new(false);
                if trace || FAILED.swap(true, Ordering::SeqCst) {
                    return Err(e);
                }

                // re build to run with tracing
                let mut cache = cache_state.clone();
                cache.set_state_clear_flag(SpecId::enabled(
                    spec_id,
                    revm::primitives::SpecId::SPURIOUS_DRAGON,
                ));
                let state = revm::db::State::builder()
                    .with_cached_prestate(cache)
                    .with_bundle_update()
                    .build();

                let path = path.display();
                println!("\nTraces:");
                let mut evm = Evm::builder()
                    .with_spec_id(spec_id)
                    .with_db(state)
                    .with_env(env.clone())
                    .with_external_context(TracerEip3155::new(Box::new(stdout())).without_summary())
                    .append_handler_register(inspector_handle_register)
                    .build();
                let _ = evm.transact_commit();

                println!("\nExecution result: {exec_result:#?}");
                println!("\nExpected exception: {:?}", test.expect_exception);
                println!("\nState before: {cache_state:#?}");
                println!("\nState after: {:#?}", evm.context.evm.db.cache);
                println!("\nSpecification: {spec_id:?}");
                println!("\nEnvironment: {env:#?}");
                println!("\nTest name: {name:?} (index: {index}, path: {path}) failed:\n{e}");

                return Err(e);
            }
        }
    }
    Ok(())
}

pub fn run(
    test_files: Vec<PathBuf>,
    mut single_thread: bool,
    trace: bool,
    mut print_outcome: bool,
    keep_going: bool,
) -> Result<(), TestError> {
    // trace implies print_outcome
    if trace {
        print_outcome = true;
    }
    // print_outcome or trace implies single_thread
    if print_outcome {
        single_thread = true;
    }
    let n_files = test_files.len();

    let n_errors = Arc::new(AtomicUsize::new(0));
    let console_bar = Arc::new(ProgressBar::with_draw_target(
        Some(n_files as u64),
        ProgressDrawTarget::stdout(),
    ));
    let queue = Arc::new(Mutex::new((0usize, test_files)));
    let elapsed = Arc::new(Mutex::new(std::time::Duration::ZERO));

    let num_threads = match (single_thread, std::thread::available_parallelism()) {
        (true, _) | (false, Err(_)) => 1,
        (false, Ok(n)) => n.get(),
    };
    let num_threads = num_threads.min(n_files);
    let mut handles = Vec::with_capacity(num_threads);
    for i in 0..num_threads {
        let queue = queue.clone();
        let n_errors = n_errors.clone();
        let console_bar = console_bar.clone();
        let elapsed = elapsed.clone();

        let thread = std::thread::Builder::new().name(format!("runner-{i}"));

        let f = move || loop {
            if !keep_going && n_errors.load(Ordering::SeqCst) > 0 {
                return Ok(());
            }

            let (_index, test_path) = {
                let (current_idx, queue) = &mut *queue.lock().unwrap();
                let prev_idx = *current_idx;
                let Some(test_path) = queue.get(prev_idx).cloned() else {
                    return Ok(());
                };
                *current_idx = prev_idx + 1;
                (prev_idx, test_path)
            };

            let result = execute_test_suite(&test_path, &elapsed, trace, print_outcome);

            // Increment after the test is done.
            console_bar.inc(1);

            if let Err(err) = result {
                n_errors.fetch_add(1, Ordering::SeqCst);
                if !keep_going {
                    return Err(err);
                }
            }
        };
        handles.push(thread.spawn(f).unwrap());
    }

    // join all threads before returning an error
    let mut thread_errors = Vec::new();
    for (i, handle) in handles.into_iter().enumerate() {
        match handle.join() {
            Ok(Ok(())) => {}
            Ok(Err(e)) => thread_errors.push(e),
            Err(_) => thread_errors.push(TestError {
                name: format!("thread {i} panicked"),
                kind: TestErrorKind::Panic,
            }),
        }
    }
    console_bar.finish();

    println!(
        "Finished execution. Total CPU time: {:.6}s",
        elapsed.lock().unwrap().as_secs_f64()
    );

    let n_errors = n_errors.load(Ordering::SeqCst);
    let n_thread_errors = thread_errors.len();
    if n_errors == 0 && n_thread_errors == 0 {
        println!("All tests passed!");
        Ok(())
    } else {
        println!("Encountered {n_errors} errors out of {n_files} total tests");

        if n_thread_errors == 0 {
            std::process::exit(1);
        }

        if n_thread_errors > 1 {
            println!("{n_thread_errors} threads returned an error, out of {num_threads} total:");
            for error in &thread_errors {
                println!("{error}");
            }
        }
        Err(thread_errors.swap_remove(0))
    }
}<|MERGE_RESOLUTION|>--- conflicted
+++ resolved
@@ -257,7 +257,9 @@
         // Create database and insert cache
         let mut cache_state = revm::CacheState::new(false);
         for (address, info) in unit.pre {
-            let code_hash = keccak256(&info.code);
+            let keccak_code_hash = keccak256(&info.code);
+            #[cfg(feature = "scroll")]
+            let poseidon_code_hash = revm::primitives::poseidon(&info.code);
             let bytecode = match info.code.get(..2) {
                 Some(magic) if magic == &EOF_MAGIC_BYTES => {
                     Bytecode::Eof(Eof::decode(info.code.clone()).unwrap().into())
@@ -266,20 +268,15 @@
             };
             let acc_info = revm::primitives::AccountInfo {
                 balance: info.balance,
-<<<<<<< HEAD
                 #[cfg(feature = "scroll")]
                 code_size: info.code.len(),
                 #[cfg(not(feature = "scroll"))]
-                code_hash: keccak256(&info.code),
+                code_hash: keccak_code_hash,
                 #[cfg(feature = "scroll")]
-                code_hash: revm::primitives::poseidon(&info.code),
+                code_hash: poseidon_code_hash,
                 #[cfg(feature = "scroll")]
-                keccak_code_hash: keccak256(&info.code),
-                code: Some(Bytecode::new_raw(info.code)),
-=======
-                code_hash,
+                keccak_code_hash: keccak_code_hash,
                 code: Some(bytecode),
->>>>>>> 99367b1d
                 nonce: info.nonce,
             };
             cache_state.insert_account_with_storage(address, acc_info, info.storage);
