--- conflicted
+++ resolved
@@ -1,7 +1,5 @@
 Because this is workspace with multi libraries, tags will be simplified, and with this document you can match version of project with git tag.
 
-<<<<<<< HEAD
-=======
 # v48 tag
 date 23.10.2024
 Maintenance release. Bug fix for EIP-7702.
@@ -12,7 +10,6 @@
 * `revm-interpreter`: 12.0.0 -> 13.0.0
 * `revm-precompile`: 13.0.0 -> 14.0.0
 
->>>>>>> 74e32abd
 # v47 tag
 date: 17.10.2024
 Maintenance release. bumping new alloy-eip7702
